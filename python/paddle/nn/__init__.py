#   Copyright (c) 2020 PaddlePaddle Authors. All Rights Reserved.
#
# Licensed under the Apache License, Version 2.0 (the "License");
# you may not use this file except in compliance with the License.
# You may obtain a copy of the License at
#
#     http://www.apache.org/licenses/LICENSE-2.0
#
# Unless required by applicable law or agreed to in writing, software
# distributed under the License is distributed on an "AS IS" BASIS,
# WITHOUT WARRANTIES OR CONDITIONS OF ANY KIND, either express or implied.
# See the License for the specific language governing permissions and
# limitations under the License.

# TODO: import all neural network related api under this directory,
# including layers, linear, conv, rnn etc.

from .layer import norm
from .functional import extension
from .layer import common

from . import initializer

__all__ = []
__all__ += norm.__all__
__all__ += extension.__all__
__all__ += common.__all__

# TODO: define alias in nn directory
# from .clip import ErrorClipByValue        #DEFINE_ALIAS
from .clip import GradientClipByGlobalNorm  #DEFINE_ALIAS
from .clip import GradientClipByNorm  #DEFINE_ALIAS
from .clip import GradientClipByValue  #DEFINE_ALIAS
# from .clip import set_gradient_clip        #DEFINE_ALIAS
from .clip import clip  #DEFINE_ALIAS
from .clip import clip_by_norm  #DEFINE_ALIAS
from .control_flow import case  #DEFINE_ALIAS
from .control_flow import cond  #DEFINE_ALIAS
# from .control_flow import DynamicRNN        #DEFINE_ALIAS
# from .control_flow import StaticRNN        #DEFINE_ALIAS
from .control_flow import switch_case  #DEFINE_ALIAS
from .control_flow import while_loop  #DEFINE_ALIAS
# from .control_flow import rnn        #DEFINE_ALIAS
# from .decode import BeamSearchDecoder        #DEFINE_ALIAS
# from .decode import Decoder        #DEFINE_ALIAS
from .decode import beam_search  #DEFINE_ALIAS
from .decode import beam_search_decode  #DEFINE_ALIAS
# from .decode import crf_decoding        #DEFINE_ALIAS
# from .decode import ctc_greedy_decoder        #DEFINE_ALIAS
# from .decode import dynamic_decode        #DEFINE_ALIAS
from .decode import gather_tree  #DEFINE_ALIAS
from .input import data  #DEFINE_ALIAS
# from .input import Input        #DEFINE_ALIAS
# from .layer.activation import PReLU        #DEFINE_ALIAS
from .layer.activation import ReLU  #DEFINE_ALIAS
from .layer.activation import LeakyReLU  #DEFINE_ALIAS
from .layer.activation import Sigmoid  #DEFINE_ALIAS
# from .layer.activation import Softmax        #DEFINE_ALIAS
from .layer.activation import LogSoftmax  #DEFINE_ALIAS
from .layer.activation import HSigmoid  #DEFINE_ALIAS
from .layer.common import BilinearTensorProduct  #DEFINE_ALIAS
from .layer.common import Pool2D  #DEFINE_ALIAS
from .layer.common import Pad2D  #DEFINE_ALIAS
from .layer.common import Embedding  #DEFINE_ALIAS
from .layer.common import Linear  #DEFINE_ALIAS
from .layer.common import Flatten  #DEFINE_ALIAS
from .layer.common import UpSample  #DEFINE_ALIAS
from .layer.conv import Conv2D  #DEFINE_ALIAS
from .layer.conv import Conv2DTranspose  #DEFINE_ALIAS
from .layer.conv import Conv3D  #DEFINE_ALIAS
from .layer.conv import Conv3DTranspose  #DEFINE_ALIAS
# from .layer.conv import TreeConv        #DEFINE_ALIAS
# from .layer.conv import Conv1D        #DEFINE_ALIAS
from .layer.extension import RowConv  #DEFINE_ALIAS
# from .layer.learning_rate import CosineDecay        #DEFINE_ALIAS
# from .layer.learning_rate import ExponentialDecay        #DEFINE_ALIAS
# from .layer.learning_rate import InverseTimeDecay        #DEFINE_ALIAS
# from .layer.learning_rate import NaturalExpDecay        #DEFINE_ALIAS
# from .layer.learning_rate import NoamDecay        #DEFINE_ALIAS
# from .layer.learning_rate import PiecewiseDecay        #DEFINE_ALIAS
# from .layer.learning_rate import PolynomialDecay        #DEFINE_ALIAS
# from .layer.loss import NCELoss        #DEFINE_ALIAS
from .layer.loss import CrossEntropyLoss  #DEFINE_ALIAS
from .layer.loss import MSELoss  #DEFINE_ALIAS
from .layer.loss import L1Loss  #DEFINE_ALIAS
from .layer.loss import NLLLoss  #DEFINE_ALIAS
from .layer.loss import BCELoss  #DEFINE_ALIAS
<<<<<<< HEAD
from .layer.loss import KLDivLoss  #DEFINE_ALIAS
=======
from .layer.loss import MarginRankingLoss  #DEFINE_ALIAS
>>>>>>> ba574c8e
from .layer.norm import BatchNorm  #DEFINE_ALIAS
from .layer.norm import GroupNorm  #DEFINE_ALIAS
from .layer.norm import LayerNorm  #DEFINE_ALIAS
from .layer.norm import SpectralNorm  #DEFINE_ALIAS
from .layer.norm import InstanceNorm  #DEFINE_ALIAS
# from .layer.rnn import RNNCell        #DEFINE_ALIAS
# from .layer.rnn import GRUCell        #DEFINE_ALIAS
# from .layer.rnn import LSTMCell        #DEFINE_ALIAS
from .layer.distance import PairwiseDistance  #DEFINE_ALIAS

from .layer import loss  #DEFINE_ALIAS
from .layer import conv  #DEFINE_ALIAS
from ..fluid.dygraph.layers import Layer  #DEFINE_ALIAS
from ..fluid.dygraph.container import LayerList, ParameterList, Sequential  #DEFINE_ALIAS<|MERGE_RESOLUTION|>--- conflicted
+++ resolved
@@ -85,11 +85,8 @@
 from .layer.loss import L1Loss  #DEFINE_ALIAS
 from .layer.loss import NLLLoss  #DEFINE_ALIAS
 from .layer.loss import BCELoss  #DEFINE_ALIAS
-<<<<<<< HEAD
 from .layer.loss import KLDivLoss  #DEFINE_ALIAS
-=======
 from .layer.loss import MarginRankingLoss  #DEFINE_ALIAS
->>>>>>> ba574c8e
 from .layer.norm import BatchNorm  #DEFINE_ALIAS
 from .layer.norm import GroupNorm  #DEFINE_ALIAS
 from .layer.norm import LayerNorm  #DEFINE_ALIAS
