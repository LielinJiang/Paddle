--- conflicted
+++ resolved
@@ -28,11 +28,8 @@
     'L1Loss',
     'NLLLoss',
     'BCELoss',
-<<<<<<< HEAD
-    'KLDivLoss'
-=======
+    'KLDivLoss',
     'MarginRankingLoss'
->>>>>>> ba574c8e
 ]
 
 
@@ -580,7 +577,6 @@
             name=self._name)
 
 
-<<<<<<< HEAD
 class KLDivLoss(fluid.dygraph.Layer):
     """
     This interface calculates the Kullback-Leibler divergence loss
@@ -646,25 +642,10 @@
         self.reduction = reduction
 
     def forward(self, input, label):
-        fluid.data_feeder.check_variable_and_dtype(
-            input, 'input', ['float32', 'float64'], 'KLDivLoss')
-        fluid.data_feeder.check_variable_and_dtype(
-            label, 'target', ['float32', 'float64'], 'KLDivLoss')
-        fluid.data_feeder.check_type(self.reduction, 'reduction', str,
-                                     'KLDivLoss')
-
-        if self.reduction not in ['batchmean', 'sum', 'mean', 'none']:
-            raise ValueError(
-                "The value of 'reduction' in KLDivLoss should be 'batchmean', 'sum', 'mean' or 'none', but "
-                "received %s, which is not allowed." % self.reduction)
-
-        if paddle.in_dynamic_mode():
-            out = core.ops.kldiv_loss(input, label, 'reduction', self.reduction)
-            return out
-
         out = paddle.nn.functional.kl_div(input, label, self.reduction)
-
-=======
+        return out
+
+
 class MarginRankingLoss(fluid.dygraph.Layer):
     """
 
@@ -731,5 +712,4 @@
     def forward(self, input, other, target):
         out = paddle.nn.functional.margin_ranking_loss(
             input, other, target, self.margin, self.reduction, self.name)
->>>>>>> ba574c8e
         return out