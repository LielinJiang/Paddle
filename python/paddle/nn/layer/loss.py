--- conflicted
+++ resolved
@@ -564,13 +564,19 @@
         self._reduction = reduction
         self._name = name
 
-<<<<<<< HEAD
-        return out
+    def forward(self, input, label):
+        return F.nll_loss(
+            input,
+            label,
+            weight=self._weight,
+            ignore_index=self._ignore_index,
+            reduction=self._reduction,
+            name=self._name)
 
 
 class KLDivLoss(fluid.dygraph.Layer):
     """
-    This operator calculates the Kullback-Leibler divergence loss
+    This interface calculates the Kullback-Leibler divergence loss
     between Input(X) and Input(Target). Notes that Input(X) is the
     log-probability and Input(Target) is the probability.
 
@@ -651,14 +657,4 @@
 
         out = paddle.nn.functional.kl_div(x, label, self.reduction)
 
-        return out
-=======
-    def forward(self, input, label):
-        return F.nll_loss(
-            input,
-            label,
-            weight=self._weight,
-            ignore_index=self._ignore_index,
-            reduction=self._reduction,
-            name=self._name)
->>>>>>> dea41da7
+        return out