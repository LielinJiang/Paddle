#   Copyright (c) 2020 PaddlePaddle Authors. All Rights Reserved.
#
# Licensed under the Apache License, Version 2.0 (the "License");
# you may not use this file except in compliance with the License.
# You may obtain a copy of the License at
#
#     http://www.apache.org/licenses/LICENSE-2.0
#
# Unless required by applicable law or agreed to in writing, software
# distributed under the License is distributed on an "AS IS" BASIS,
# WITHOUT WARRANTIES OR CONDITIONS OF ANY KIND, either express or implied.
# See the License for the specific language governing permissions and
# limitations under the License.

# TODO: import all neural network related api under this directory,
# including layers, linear, conv, rnn etc.
__all__ = []

# TODO: define alias in functional directory
from . import conv
__all__ += conv.__all__
from . import activation
__all__ += activation.__all__
from . import extension
__all__ += extension.__all__
from . import common
__all__ += common.__all__
from .activation import brelu  #DEFINE_ALIAS
from .activation import elu  #DEFINE_ALIAS
from .activation import erf  #DEFINE_ALIAS
from .activation import gelu  #DEFINE_ALIAS
from .activation import hard_shrink  #DEFINE_ALIAS
from .activation import hard_sigmoid  #DEFINE_ALIAS
from .activation import hard_swish  #DEFINE_ALIAS
from .activation import hsigmoid  #DEFINE_ALIAS
from .activation import leaky_relu  #DEFINE_ALIAS
from .activation import logsigmoid  #DEFINE_ALIAS
from .activation import maxout  #DEFINE_ALIAS
# from .activation import prelu        #DEFINE_ALIAS
from .activation import relu  #DEFINE_ALIAS
from .activation import relu6  #DEFINE_ALIAS
from .activation import selu  #DEFINE_ALIAS
from .activation import sigmoid  #DEFINE_ALIAS
from .activation import soft_relu  #DEFINE_ALIAS
from .activation import softmax  #DEFINE_ALIAS
from .activation import softplus  #DEFINE_ALIAS
from .activation import softshrink  #DEFINE_ALIAS
from .activation import softsign  #DEFINE_ALIAS
from .activation import swish  #DEFINE_ALIAS
from .activation import tanh_shrink  #DEFINE_ALIAS
from .activation import thresholded_relu  #DEFINE_ALIAS
from .activation import log_softmax  #DEFINE_ALIAS
from .common import dropout  #DEFINE_ALIAS
# from .common import embedding        #DEFINE_ALIAS
# from .common import fc  #DEFINE_ALIAS
from .common import label_smooth  #DEFINE_ALIAS
from .common import one_hot  #DEFINE_ALIAS
from .common import pad  #DEFINE_ALIAS
from .common import pad_constant_like  #DEFINE_ALIAS
from .common import pad2d  #DEFINE_ALIAS
from .common import unfold  #DEFINE_ALIAS
# from .common import bilinear_tensor_product        #DEFINE_ALIAS
from .common import assign  #DEFINE_ALIAS
from .common import interpolate  #DEFINE_ALIAS
from .conv import conv2d  #DEFINE_ALIAS
from .conv import conv2d_transpose  #DEFINE_ALIAS
from .conv import conv3d  #DEFINE_ALIAS
from .conv import conv3d_transpose  #DEFINE_ALIAS
from .extension import add_position_encoding  #DEFINE_ALIAS
# from .extension import autoincreased_step_counter        #DEFINE_ALIAS
from .extension import continuous_value_model  #DEFINE_ALIAS
from .extension import filter_by_instag  #DEFINE_ALIAS
# from .extension import linear_chain_crf        #DEFINE_ALIAS
# from .extension import merge_selected_rows        #DEFINE_ALIAS
from .extension import multiclass_nms  #DEFINE_ALIAS
from .extension import polygon_box_transform  #DEFINE_ALIAS
from .extension import random_crop  #DEFINE_ALIAS
from .extension import row_conv  #DEFINE_ALIAS
from .extension import rpn_target_assign  #DEFINE_ALIAS
from .extension import similarity_focus  #DEFINE_ALIAS
from .extension import target_assign  #DEFINE_ALIAS
from .extension import temporal_shift  #DEFINE_ALIAS
from .extension import warpctc  #DEFINE_ALIAS
from .extension import diag_embed  #DEFINE_ALIAS
from .learning_rate import cosine_decay  #DEFINE_ALIAS
from .learning_rate import exponential_decay  #DEFINE_ALIAS
from .learning_rate import inverse_time_decay  #DEFINE_ALIAS
from .learning_rate import natural_exp_decay  #DEFINE_ALIAS
from .learning_rate import noam_decay  #DEFINE_ALIAS
from .learning_rate import piecewise_decay  #DEFINE_ALIAS
from .learning_rate import polynomial_decay  #DEFINE_ALIAS
from .learning_rate import linear_lr_warmup  #DEFINE_ALIAS
# from .lod import sequence_concat        #DEFINE_ALIAS
# from .lod import sequence_conv        #DEFINE_ALIAS
# from .lod import sequence_enumerate        #DEFINE_ALIAS
# from .lod import sequence_expand_as        #DEFINE_ALIAS
# from .lod import sequence_expand        #DEFINE_ALIAS
# from .lod import sequence_first_step        #DEFINE_ALIAS
# from .lod import sequence_last_step        #DEFINE_ALIAS
# from .lod import sequence_mask        #DEFINE_ALIAS
# from .lod import sequence_pad        #DEFINE_ALIAS
# from .lod import sequence_pool        #DEFINE_ALIAS
# from .lod import sequence_reshape        #DEFINE_ALIAS
# from .lod import sequence_reverse        #DEFINE_ALIAS
# from .lod import sequence_scatter        #DEFINE_ALIAS
# from .lod import sequence_slice        #DEFINE_ALIAS
# from .lod import sequence_softmax        #DEFINE_ALIAS
# from .lod import sequence_unpad        #DEFINE_ALIAS
# from .lod import array_length        #DEFINE_ALIAS
# from .lod import array_read        #DEFINE_ALIAS
# from .lod import array_write        #DEFINE_ALIAS
# from .lod import create_array        #DEFINE_ALIAS
from .lod import hash  #DEFINE_ALIAS
# from .lod import im2sequence        #DEFINE_ALIAS
# from .lod import lod_append        #DEFINE_ALIAS
# from .lod import lod_reset        #DEFINE_ALIAS
# from .lod import reorder_lod_tensor_by_rank        #DEFINE_ALIAS
# from .lod import tensor_array_to_tensor        #DEFINE_ALIAS
# from .lod import dynamic_gru        #DEFINE_ALIAS
# from .lod import dynamic_lstm        #DEFINE_ALIAS
# from .lod import dynamic_lstmp        #DEFINE_ALIAS
from .loss import bpr_loss  #DEFINE_ALIAS
from .loss import center_loss  #DEFINE_ALIAS
from .loss import cross_entropy  #DEFINE_ALIAS
from .loss import dice_loss  #DEFINE_ALIAS
from .loss import edit_distance  #DEFINE_ALIAS
from .loss import huber_loss  #DEFINE_ALIAS
from .loss import iou_similarity  #DEFINE_ALIAS
<<<<<<< HEAD
from .loss import kl_div  #DEFINE_ALIAS
=======
from .loss import kldiv_loss  #DEFINE_ALIAS
from .loss import l1_loss  #DEFINE_ALIAS
>>>>>>> 361363c3
from .loss import log_loss  #DEFINE_ALIAS
from .loss import margin_rank_loss  #DEFINE_ALIAS
from .loss import mse_loss  #DEFINE_ALIAS
# from .loss import nce        #DEFINE_ALIAS
from .loss import npair_loss  #DEFINE_ALIAS
from .loss import rank_loss  #DEFINE_ALIAS
from .loss import sampled_softmax_with_cross_entropy  #DEFINE_ALIAS
from .loss import sigmoid_cross_entropy_with_logits  #DEFINE_ALIAS
from .loss import sigmoid_focal_loss  #DEFINE_ALIAS
from .loss import smooth_l1  #DEFINE_ALIAS
from .loss import softmax_with_cross_entropy  #DEFINE_ALIAS
from .loss import square_error_cost  #DEFINE_ALIAS
from .loss import ssd_loss  #DEFINE_ALIAS
from .loss import teacher_student_sigmoid_loss  #DEFINE_ALIAS
# from .norm import batch_norm        #DEFINE_ALIAS
# from .norm import data_norm        #DEFINE_ALIAS
# from .norm import group_norm        #DEFINE_ALIAS
# from .norm import instance_norm        #DEFINE_ALIAS
from .norm import l2_normalize  #DEFINE_ALIAS
# from .norm import layer_norm        #DEFINE_ALIAS
from .norm import lrn  #DEFINE_ALIAS
# from .norm import spectral_norm        #DEFINE_ALIAS
from .pooling import pool2d  #DEFINE_ALIAS
from .pooling import pool3d  #DEFINE_ALIAS
from .pooling import adaptive_pool2d  #DEFINE_ALIAS
from .pooling import adaptive_pool3d  #DEFINE_ALIAS
# from .rnn import gru_unit        #DEFINE_ALIAS
# from .rnn import lstm        #DEFINE_ALIAS
# from .rnn import lstm_unit        #DEFINE_ALIAS
from .vision import affine_channel  #DEFINE_ALIAS
from .vision import affine_grid  #DEFINE_ALIAS
from .vision import anchor_generator  #DEFINE_ALIAS
from .vision import bipartite_match  #DEFINE_ALIAS
from .vision import box_clip  #DEFINE_ALIAS
from .vision import box_coder  #DEFINE_ALIAS
from .vision import box_decoder_and_assign  #DEFINE_ALIAS
from .vision import collect_fpn_proposals  #DEFINE_ALIAS
# from .vision import deformable_conv        #DEFINE_ALIAS
from .vision import deformable_roi_pooling  #DEFINE_ALIAS
from .vision import density_prior_box  #DEFINE_ALIAS
from .vision import detection_output  #DEFINE_ALIAS
from .vision import distribute_fpn_proposals  #DEFINE_ALIAS
from .vision import fsp_matrix  #DEFINE_ALIAS
from .vision import generate_mask_labels  #DEFINE_ALIAS
from .vision import generate_proposal_labels  #DEFINE_ALIAS
from .vision import generate_proposals  #DEFINE_ALIAS
from .vision import grid_sampler  #DEFINE_ALIAS
from .vision import image_resize  #DEFINE_ALIAS
from .vision import image_resize_short  #DEFINE_ALIAS
# from .vision import multi_box_head        #DEFINE_ALIAS
from .vision import pixel_shuffle  #DEFINE_ALIAS
from .vision import prior_box  #DEFINE_ALIAS
from .vision import prroi_pool  #DEFINE_ALIAS
from .vision import psroi_pool  #DEFINE_ALIAS
from .vision import resize_bilinear  #DEFINE_ALIAS
from .vision import resize_nearest  #DEFINE_ALIAS
from .vision import resize_trilinear  #DEFINE_ALIAS
from .vision import retinanet_detection_output  #DEFINE_ALIAS
from .vision import retinanet_target_assign  #DEFINE_ALIAS
from .vision import roi_align  #DEFINE_ALIAS
from .vision import roi_perspective_transform  #DEFINE_ALIAS
from .vision import roi_pool  #DEFINE_ALIAS
from .vision import shuffle_channel  #DEFINE_ALIAS
from .vision import space_to_depth  #DEFINE_ALIAS
from .vision import yolo_box  #DEFINE_ALIAS
from .vision import yolov3_loss  #DEFINE_ALIAS<|MERGE_RESOLUTION|>--- conflicted
+++ resolved
@@ -126,12 +126,8 @@
 from .loss import edit_distance  #DEFINE_ALIAS
 from .loss import huber_loss  #DEFINE_ALIAS
 from .loss import iou_similarity  #DEFINE_ALIAS
-<<<<<<< HEAD
 from .loss import kl_div  #DEFINE_ALIAS
-=======
-from .loss import kldiv_loss  #DEFINE_ALIAS
 from .loss import l1_loss  #DEFINE_ALIAS
->>>>>>> 361363c3
 from .loss import log_loss  #DEFINE_ALIAS
 from .loss import margin_rank_loss  #DEFINE_ALIAS
 from .loss import mse_loss  #DEFINE_ALIAS
