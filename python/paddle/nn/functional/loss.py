#   Copyright (c) 2020 PaddlePaddle Authors. All Rights Reserved.
#
# Licensed under the Apache License, Version 2.0 (the "License");
# you may not use this file except in compliance with the License.
# You may obtain a copy of the License at
#
#     http://www.apache.org/licenses/LICENSE-2.0
#
# Unless required by applicable law or agreed to in writing, software
# distributed under the License is distributed on an "AS IS" BASIS,
# WITHOUT WARRANTIES OR CONDITIONS OF ANY KIND, either express or implied.
# See the License for the specific language governing permissions and
# limitations under the License.

import paddle

# TODO: define loss functions of neural network  
import numpy as np
import paddle
import paddle.fluid as fluid
from ...fluid.framework import core, in_dygraph_mode
from ...fluid.layers.nn import _elementwise_op_in_dygraph
from ...fluid.layers import bpr_loss  #DEFINE_ALIAS
from ...fluid.layers import center_loss  #DEFINE_ALIAS
from ...fluid.layers import cross_entropy  #DEFINE_ALIAS
from ...fluid.layers import dice_loss  #DEFINE_ALIAS
from ...fluid.layers import iou_similarity  #DEFINE_ALIAS
from ...fluid.layers import log_loss  #DEFINE_ALIAS
from ...fluid.layers import npair_loss  #DEFINE_ALIAS
from ...fluid.layers import rank_loss  #DEFINE_ALIAS
from ...fluid.layers import reshape
from ...fluid.layers import sigmoid_cross_entropy_with_logits  #DEFINE_ALIAS
from ...fluid.layers import sigmoid_focal_loss  #DEFINE_ALIAS
from ...fluid.layers import smooth_l1  #DEFINE_ALIAS
from ...fluid.layers import softmax_with_cross_entropy  #DEFINE_ALIAS
from ...fluid.layers import square_error_cost  #DEFINE_ALIAS
from ...fluid.layers import ssd_loss  #DEFINE_ALIAS
from ...fluid.layers import teacher_student_sigmoid_loss  #DEFINE_ALIAS

from ...fluid.layers import edit_distance  #DEFINE_ALIAS
from ...fluid.layers import huber_loss  #DEFINE_ALIAS
from ...fluid.layers import sampled_softmax_with_cross_entropy  #DEFINE_ALIAS
from ...fluid.layer_helper import LayerHelper
from ...fluid.framework import Variable

__all__ = [
    'bpr_loss',
    'center_loss',
    'cross_entropy',
    'dice_loss',
    'edit_distance',
    'huber_loss',
    'iou_similarity',
    'kl_div',
    'l1_loss',
    'log_loss',
    'mse_loss',
    'margin_ranking_loss',
    #       'nce',
    'nll_loss',
    'npair_loss',
    'rank_loss',
    'sampled_softmax_with_cross_entropy',
    'sigmoid_cross_entropy_with_logits',
    'sigmoid_focal_loss',
    'smooth_l1',
    'softmax_with_cross_entropy',
    'square_error_cost',
    'ssd_loss',
    'teacher_student_sigmoid_loss'
]


def margin_ranking_loss(input,
                        other,
                        target,
                        margin=0.0,
                        reduction='mean',
                        name=None):
    """

    This op the calcluate the the margin rank loss between the input x, y and target, use the math function as follows. 

    .. math:: 
        margin\_rank\_loss = max(0, -target * (input - other) + margin)

    If :attr:`reduction` set to ``'mean'``, the reduced mean loss is:

    .. math::
        Out = MEAN(margin\_rank\_loss)

    If :attr:`reduction` set to ``'sum'``, the reduced sum loss is:

    .. math::
        Out = SUM(margin\_rank\_loss)

    If :attr:`reduction` set to ``'none'``, just return the origin ``margin_rank_loss``.

    Parameters:
        input(Tensor): the first input tensor, it's data type should be float32, float64.
        other(Tensor): the second input tensor, it's data type should be float32, float64.
        target(Tensor): the target value corresponding to input, it's data type should be float32, float64. 
        margin (float, optional): The margin value to add, default value is 0;
        reduction (str, optional): Indicate the reduction to apply to the loss, the candicates are ``'none'``, ``'mean'``, ``'sum'``.If :attr:`reduction` is ``'none'``, the unreduced loss is returned; If :attr:`reduction` is ``'mean'``, the reduced mean loss is returned. If :attr:`reduction` is ``'sum'``, the reduced sum loss is returned. Default is ``'mean'``.
        name (str, optional): Name for the operation (optional, default is None). For more information, please refer to :ref:`api_guide_Name`.

    Returns: Tensor, if :attr:`reduction` is ``'mean'`` or ``'sum'``, the out shape is :math:`[1]`, otherwise the shape is the same as `input` .The same dtype as input tensor.

    Examples:

        .. code-block:: python

            import numpy as np 
            import paddle 
            
            paddle.disable_static()
             
            x = paddle.to_variable(np.array([[1, 2], [3, 4]]).astype('float32'))
            y = paddle.to_variable(np.array([[2, 1], [2, 4]]).astype('float32'))
            target = paddle.to_variable(np.array([[1, -1], [-1, -1]]).astype('float32'))
            loss = paddle.nn.functional.margin_ranking_loss(x, y, target) 
            print(loss.numpy()) # [0.75]
    """
    if fluid.framework.in_dygraph_mode():
        out = core.ops.elementwise_sub(other, input)
        out = core.ops.elementwise_mul(out, target)
        if margin != 0.0:
            margin = fluid.dygraph.base.to_variable([margin], dtype=out.dtype)
            out = core.ops.elementwise_add(out, margin)
        out = core.ops.relu(out)
        if reduction == 'sum':
            return core.ops.reduce_sum(out, 'reduce_all', True)
        elif reduction == 'mean':
            return core.ops.mean(out)
        return out

    helper = LayerHelper("margin_ranking_loss", **locals())
    fluid.data_feeder.check_variable_and_dtype(
        input, 'input', ['float32', 'float64'], 'margin_rank_loss')
    fluid.data_feeder.check_variable_and_dtype(
        other, 'other', ['float32', 'float64'], 'margin_rank_loss')
    fluid.data_feeder.check_variable_and_dtype(
        target, 'target', ['float32', 'float64'], 'margin_rank_loss')

    out = paddle.elementwise_sub(other, input)
    out = paddle.multiply(out, target)

    if margin != 0.0:
        margin_var = out.block.create_var(dtype=out.dtype)
        paddle.fill_constant([1], out.dtype, margin, out=margin_var)
        out = paddle.add(out, margin_var)

    result_out = helper.create_variable_for_type_inference(input.dtype)

    if reduction == 'none':
        helper.append_op(
            type="relu", inputs={"X": out}, outputs={"Out": result_out})
        return result_out
    elif reduction == 'sum':
        out = paddle.nn.functional.relu(out)
        attrs = {"dim": [0], "keep_dim": False, "reduce_all": True}
        helper.append_op(
            type="reduce_sum",
            inputs={"X": out},
            outputs={"Out": result_out},
            attrs=attrs)
        return result_out
    elif reduction == 'mean':
        out = paddle.nn.functional.relu(out)
        helper.append_op(
            type="mean",
            inputs={"X": out},
            outputs={"Out": result_out},
            attrs={})
        return result_out


def l1_loss(x, label, reduction='mean', name=None):
    """
    This operator computes the L1 Loss of Tensor ``x`` and ``label`` as follows.

    If :attr:`reduction` set to ``'none'``, the loss is:

    .. math::
        Out = \lvert x - label\rvert

    If :attr:`reduction` set to ``'mean'``, the loss is:

    .. math::
        Out = MEAN(\lvert x - label\rvert)

    If :attr:`reduction` set to ``'sum'``, the loss is:

    .. math::
        Out = SUM(\lvert x - label\rvert)

    
    Parameters:
        x (Tensor): The input tensor. The shapes is [N, *], where N is batch size and `*` means any number of additional dimensions. It's data type should be float32, float64, int32, int64.
        label (Tensor): label. The shapes is [N, *], same shape as ``x`` . It's data type should be float32, float64, int32, int64.
        reduction (str, optional): Indicate the reduction to apply to the loss, 
            the candicates are ``'none'`` | ``'mean'`` | ``'sum'``.
            If :attr:`reduction` is ``'none'``, the unreduced loss is returned; 
            If :attr:`reduction` is ``'mean'``, the reduced mean loss is returned. 
            If :attr:`reduction` is ``'sum'``, the reduced sum loss is returned. 
            Default is ``'mean'``.
        name (str, optional): Name for the operation (optional, default is None). For more information, please refer to :ref:`api_guide_Name`.
    Returns:
        Tensor, the L1 Loss of Tensor ``x`` and ``label``.
            If :attr:`reduction` is ``'none'``, the shape of output loss is [N, *], the same as ``x`` .
            If :attr:`reduction` is ``'mean'`` or ``'sum'``, the shape of output loss is [1], which means the output is a scalar.
    Examples:
        .. code-block:: python
            import paddle
            import numpy as np
            
            paddle.disable_static()
            x_data = np.array([[1.5, 0.8], [0.2, 1.3]]).astype("float32")
            label_data = np.array([[1.7, 1], [0.4, 0.5]]).astype("float32")
            x = paddle.to_variable(x_data)
            label = paddle.to_variable(label_data)

            l1_loss = paddle.nn.functional.l1_loss(x, label)
            print(l1_loss.numpy())  
            # [0.35]

            l1_loss = paddle.nn.functional.l1_loss(x, label, reduction='none')
            print(l1_loss.numpy())  
            # [[0.20000005 0.19999999]
            # [0.2        0.79999995]]

            l1_loss = paddle.nn.functional.l1_loss(x, label, reduction='sum')
            print(l1_loss.numpy())  
            # [1.4]
    """
    if reduction not in ['sum', 'mean', 'none']:
        raise ValueError(
            "The value of 'reduction' in L1Loss should be 'sum', 'mean' or 'none', but "
            "received %s, which is not allowed." % reduction)

    if in_dygraph_mode():
        unreduced = _elementwise_op_in_dygraph(
            x, label, axis=-1, act='abs', op_name='elementwise_sub')
        if reduction == 'mean':
            return core.ops.mean(unreduced)
        elif reduction == 'sum':
            return core.ops.reduce_sum(unreduced, 'dim', [0], 'keep_dim', False,
                                       'reduce_all', True)
        else:
            return unreduced

    fluid.data_feeder.check_variable_and_dtype(
        x, 'x', ['float32', 'float64', 'int32', 'int64'], 'l1_loss')
    fluid.data_feeder.check_variable_and_dtype(
        label, 'label', ['float32', 'float64', 'int32', 'int64'], 'l1_loss')

    if reduction == 'sum':
        unreduced = paddle.elementwise_sub(x, label, act='abs')
        return paddle.sum(unreduced, name=name)
    elif reduction == 'mean':
        unreduced = paddle.elementwise_sub(x, label, act='abs')
        return paddle.mean(unreduced, name=name)
    else:
        return paddle.elementwise_sub(x, label, act='abs', name=name)


def nll_loss(input,
             label,
             weight=None,
             ignore_index=-100,
             reduction='mean',
             name=None):
    """
    This api returns negative log likelihood.
    See more detail in :ref:`api_nn_loss_NLLLoss` .

    Parameters:
         input (Tensor): Input tensor, the shape is :math:`[N, C]`, `C` is the number of classes.
             But in K-dimension situation, the shape is :math:`[N, C, d_1, d_2, ..., d_K]`.
             The data type is float32, float64.
         label (Tensor): Label tensor, the shape is :math:`[N,]` or :math:`[N, d_1, d_2, ..., d_K]`.
             The data type is int64.
         weight (Tensor, optional): Weight tensor, a manual rescaling weight given
             to each class. If given, it has to be a 1D Tensor whose size is `[C, ]`. Otherwise,
             it treated as if having all ones. the data type is
             float32, float64, Default is ``'None'``.
         ignore_index (int64, optional): Specifies a target value that is ignored
             and does not contribute to the input gradient.
         reduction (str, optional): Indicate how to average the loss,
             the candicates are ``'none'`` | ``'mean'`` | ``'sum'``.
             If `reduction` is ``'mean'``, the reduced mean loss is returned;
             if `reduction` is ``'sum'``, the reduced sum loss is returned;
             if `reduction` is ``'none'``, no reduction will be apllied.
             Default is ``'mean'``.
         name (str, optional): Name for the operation (optional, default is None).
             For more information, please refer to :ref:`api_guide_Name`.

    Returns:
         `Tensor`, the value of negative log likelihood loss.

    Examples:
        .. code-block:: python
                import paddle
                import numpy as np
                from paddle.nn.functional import nll_loss
                log_softmax = paddle.nn.LogSoftmax(axis=1)

                input_np = np.array([[0.88103855, 0.9908683 , 0.6226845 ],
                                     [0.53331435, 0.07999352, 0.8549948 ],
                                     [0.25879037, 0.39530203, 0.698465  ],
                                     [0.73427284, 0.63575995, 0.18827209],
                                     [0.05689114, 0.0862954 , 0.6325046 ]]).astype(np.float32)
                label_np = np.array([0, 2, 1, 1, 0]).astype(np.int64)

                place = paddle.CPUPlace()
                paddle.disable_static(place)
                input = paddle.to_variable(input_np)
                log_out = log_softmax(input)
                label = paddle.to_variable(label_np)
                result = nll_loss(log_out, label)
                print(result.numpy()) # [1.0720209]
    """
    if reduction not in ['sum', 'mean', 'none']:
        raise ValueError(
            "The value of 'reduction' in nll_loss should be 'sum', 'mean' or "
            "'none', but received %s, which is not allowed." % reduction)

    input_shape = list(input.shape)
    input_dims = len(input_shape)
    if input_dims < 2:
        raise ValueError('Expected 2 or more dimensions (got {})'.format(
            input_dims))
    n = input_shape[0]
    c = input_shape[1]
    if in_dygraph_mode():
        if input_dims != 2 and input_dims != 4:
            input, _ = core.ops.reshape2(input, 'shape', [n, c, 1, -1])
            label, _ = core.ops.reshape2(label, 'shape', [n, 1, -1])
            out_shape = [n] + input_shape[2:]
        out, total_weight = core.ops.nll_loss(input, label, weight,
                                              'ignore_index', ignore_index,
                                              'reduction', reduction)
        if input_dims != 2 and input_dims != 4 and reduction == 'none':
            out, _ = core.ops.reshape2(out, 'shape', out_shape)
        return out

    helper = LayerHelper('nll_loss', **locals())

    if input_dims != 2 and input_dims != 4:
        input = reshape(input, shape=[n, c, 1, -1])
        label = reshape(label, shape=[n, 1, -1])
        out_shape = [n] + input_shape[2:]

    fluid.data_feeder.check_variable_and_dtype(
        input, 'input', ['float32', 'float64'], 'nll_loss')
    fluid.data_feeder.check_variable_and_dtype(label, 'label', ['int64'],
                                               'nll_loss')
    inputs = {'X': input, 'Label': label}
    attrs = {'reduction': reduction, 'ignore_index': ignore_index}
    if weight is not None:
        if isinstance(weight, Variable):
            inputs['Weight'] = weight

    out = helper.create_variable_for_type_inference(dtype=input.dtype)
    total_weight = helper.create_variable_for_type_inference(dtype=input.dtype)
    outputs = {'Out': out, 'Total_weight': total_weight}

    helper.append_op(
        type='nll_loss', inputs=inputs, outputs=outputs, attrs=attrs)
    if input_dims != 2 and input_dims != 4 and reduction == 'none':
        out = reshape(out, shape=out_shape)

    return out


<<<<<<< HEAD
def kl_div(input, label, reduction='mean', name=None):
    """

    This operator calculates the Kullback-Leibler divergence loss
    between Input(X) and Input(Target). Notes that Input(X) is the
    log-probability and Input(Target) is the probability.

    KL divergence loss is calculated as follows:

    $$l(x, y) = y * (\log(y) - x)$$

    While :math:`x` is input and :math:`y` is label.

    While :attr:`reduction` is :attr:`none`, output loss is in
    the same shape as input, loss in each point is calculated 
    seperately and no reduction is applied.
    
    While :attr:`reduction` is :attr:`mean`, output loss is in
    shape of [1] and loss value is the mean value of all losses.
    
    While :attr:`reduction` is :attr:`sum`, output loss is in
    shape of [1] and loss value is the sum value of all losses.
    
    While :attr:`reduction` is :attr:`batchmean`, output loss is 
    in shape of [1] and loss value is the sum value of all losses
    divided by batch size.

    Args:
        input (Tensor): The input tensor. The shapes is [N, *], where N is batch size and `*` means 
             any number of additional dimensions. It's data type should be float32, float64.
        label (Tensor): label. The shapes is [N, *], same shape as ``input`` . It's data type should be float32, float64.
        reduction (Tensor): Indicate how to average the loss,
             the candicates are ``'none'`` | ``'batchmean'`` | ``'mean'`` | ``'sum'``.
             If `reduction` is ``'mean'``, the reduced mean loss is returned;
             If `reduction` is ``'batchmean'``, the sum loss divided by batch size is returned;
             if `reduction` is ``'sum'``, the reduced sum loss is returned;
             if `reduction` is ``'none'``, no reduction will be apllied.
             Default is ``'mean'``.
        name(str, optional): Name for the operation (optional, default is None). For more information, 
            please refer to :ref:`api_guide_Name`.

    Returns:
        Tensor: The KL divergence loss. The data type is same as input tensor

    Examples:
        .. code-block:: python

            import paddle
            import numpy as np
            import paddle.nn.functional as F
            
            paddle.enable_imperative()
            
            shape = (5, 20)
            input = np.random.uniform(-10, 10, shape).astype('float32')
            target = np.random.uniform(-10, 10, shape).astype('float32')

            # 'batchmean' reduction, loss shape will be [N]
            pred_loss = F.kl_div(paddle.to_variable(input),
                                 paddle.to_variable(target), reduction='batchmean')
            # shape=[5]
            
            # 'mean' reduction, loss shape will be [1]
            pred_loss = F.kl_div(paddle.to_variable(input),
                                 paddle.to_variable(target), reduction='mean')
            # shape=[1]

            # 'sum' reduction, loss shape will be [1]
            pred_loss = F.kl_div(paddle.to_variable(input),
                                 paddle.to_variable(target), reduction='sum')
            # shape=[1]

            # 'none' reduction, loss shape is same with input shape
            pred_loss = F.kl_div(paddle.to_variable(input),
                                 paddle.to_variable(target), reduction='none')
            # shape=[5, 20]

    """
    if paddle.in_dynamic_mode():
        out = core.ops.kldiv_loss(input, label, 'reduction', reduction)
        return out

    helper = LayerHelper('kl_div', **locals())

    fluid.data_feeder.check_variable_and_dtype(input, 'input',
                                               ['float32', 'float64'], 'kl_div')
    fluid.data_feeder.check_variable_and_dtype(label, 'label',
                                               ['float32', 'float64'], 'kl_div')
    fluid.data_feeder.check_type(reduction, 'reduction', str, 'kl_div')

    loss = helper.create_variable_for_type_inference(dtype=input.dtype)
    helper.append_op(
        type='kldiv_loss',
        inputs={'X': input,
                'Target': label},
        outputs={'Loss': loss},
        attrs={'reduction': reduction})
    return loss
=======
def mse_loss(input, label, reduction='mean', name=None):
    """
    This op accepts input predications and label and returns the mean square error.

    If :attr:`reduction` is set to ``'none'``, loss is calculated as:

    .. math::
        Out = (input - label)^2

    If :attr:`reduction` is set to ``'mean'``, loss is calculated as:

    .. math::
        Out = \operatorname{mean}((input - label)^2)

    If :attr:`reduction` is set to ``'sum'``, loss is calculated as:

    .. math::
        Out = \operatorname{sum}((input - label)^2)

    Parameters:
        input (Tensor): Input tensor, the data type should be float32 or float64.
        label (Tensor): Label tensor, the data type should be float32 or float64.
        reduction (string, optional): The reduction method for the output,
            could be 'none' | 'mean' | 'sum'.
            If :attr:`reduction` is ``'mean'``, the reduced mean loss is returned.
            If :attr:`reduction` is ``'sum'``, the reduced sum loss is returned.
            If :attr:`reduction` is ``'none'``, the unreduced loss is returned.
            Default is ``'mean'``.
        name (str, optional): Name for the operation (optional, default is None). For more information, please refer to :ref:`api_guide_Name`.


    Returns:
        Tensor: The tensor tensor storing the mean square error difference of input and label.

    Return type: Tensor.
    
    Examples:

        .. code-block:: python
            import numpy as np
            import paddle


            # static graph mode
            paddle.enable_static()
            mse_loss = paddle.nn.loss.MSELoss()
            input = paddle.data(name="input", shape=[1])
            label = paddle.data(name="label", shape=[1])
            place = paddle.CPUPlace()
            input_data = np.array([1.5]).astype("float32")
            label_data = np.array([1.7]).astype("float32")

            output = mse_loss(input,label)
            exe = paddle.static.Executor(place)
            exe.run(paddle.static.default_startup_program())
            output_data = exe.run(
                paddle.static.default_main_program(),
                feed={"input":input_data, "label":label_data},
                fetch_list=[output],
                return_numpy=True)
            print(output_data)
            # [array([0.04000002], dtype=float32)]

            # dynamic graph mode
            paddle.disable_static()
            input = paddle.to_variable(input_data)
            label = paddle.to_variable(label_data)
            output = mse_loss(input, label)
            print(output.numpy())
            # [0.04000002]

    """

    if reduction not in ['sum', 'mean', 'none']:
        raise ValueError(
            "'reduction' in 'mse_loss' should be 'sum', 'mean' or 'none', "
            "but received {}.".format(reduction))

    if not paddle.fluid.framework.in_dygraph_mode():
        paddle.fluid.data_feeder.check_variable_and_dtype(
            input, 'input', ['float32', 'float64'], 'mse_loss')
        paddle.fluid.data_feeder.check_variable_and_dtype(
            label, 'label', ['float32', 'float64'], 'mse_loss')

    if reduction == 'none':
        return paddle.fluid.layers.square(
            paddle.fluid.layers.elementwise_sub(input, label), name=name)
    elif reduction == 'mean':
        return paddle.mean(
            paddle.fluid.layers.square(
                paddle.fluid.layers.elementwise_sub(input, label)),
            name=name)
    else:
        return paddle.sum(paddle.fluid.layers.square(
            paddle.fluid.layers.elementwise_sub(input, label)),
                          name=name)
>>>>>>> f2b6d8d5
<|MERGE_RESOLUTION|>--- conflicted
+++ resolved
@@ -373,10 +373,8 @@
     return out
 
 
-<<<<<<< HEAD
 def kl_div(input, label, reduction='mean', name=None):
     """
-
     This operator calculates the Kullback-Leibler divergence loss
     between Input(X) and Input(Target). Notes that Input(X) is the
     log-probability and Input(Target) is the probability.
@@ -472,7 +470,8 @@
         outputs={'Loss': loss},
         attrs={'reduction': reduction})
     return loss
-=======
+
+
 def mse_loss(input, label, reduction='mean', name=None):
     """
     This op accepts input predications and label and returns the mean square error.
@@ -568,5 +567,4 @@
     else:
         return paddle.sum(paddle.fluid.layers.square(
             paddle.fluid.layers.elementwise_sub(input, label)),
-                          name=name)
->>>>>>> f2b6d8d5
+                          name=name)