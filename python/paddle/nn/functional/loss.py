--- conflicted
+++ resolved
@@ -48,12 +48,8 @@
     'edit_distance',
     'huber_loss',
     'iou_similarity',
-<<<<<<< HEAD
     'kl_div',
-=======
-    'kldiv_loss',
     'l1_loss',
->>>>>>> 361363c3
     'log_loss',
     'margin_rank_loss',
     'mse_loss',
