--- conflicted
+++ resolved
@@ -36,11 +36,6 @@
 logger.setup_logger()
 
 __all__ = [
-<<<<<<< HEAD
-    'callbacks', 'datasets', 'distributed', 'download', 'metrics', 'loss',
-    'vision', 'text', 'utils'
-]
-=======
     'callbacks',
     'datasets',
     'distributed',
@@ -49,7 +44,7 @@
     'loss',
     'vision',
     'text',
+    'utils',
 ] + model.__all__ + device.__all__
->>>>>>> e0a9115e
 
 monkey_patch_layer()