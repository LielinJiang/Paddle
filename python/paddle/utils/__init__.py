# Copyright (c) 2016 PaddlePaddle Authors. All Rights Reserved
#
# Licensed under the Apache License, Version 2.0 (the "License");
# you may not use this file except in compliance with the License.
# You may obtain a copy of the License at
#
#     http://www.apache.org/licenses/LICENSE-2.0
#
# Unless required by applicable law or agreed to in writing, software
# distributed under the License is distributed on an "AS IS" BASIS,
# WITHOUT WARRANTIES OR CONDITIONS OF ANY KIND, either express or implied.
# See the License for the specific language governing permissions and
# limitations under the License.

from .profiler import ProfilerOptions
from .profiler import Profiler
from .profiler import get_profiler
from .deprecated import deprecated
<<<<<<< HEAD
from .lazy_import import try_import
=======
from ..fluid.framework import unique_name
from ..fluid.framework import load_op_library
from ..fluid.framework import require_version
>>>>>>> c67c3916

from . import download

__all__ = ['dump_config', 'deprecated', 'download']

#TODO: define new api under this directory
__all__ += ['unique_name', 'load_op_library', 'require_version']<|MERGE_RESOLUTION|>--- conflicted
+++ resolved
@@ -16,13 +16,10 @@
 from .profiler import Profiler
 from .profiler import get_profiler
 from .deprecated import deprecated
-<<<<<<< HEAD
 from .lazy_import import try_import
-=======
 from ..fluid.framework import unique_name
 from ..fluid.framework import load_op_library
 from ..fluid.framework import require_version
->>>>>>> c67c3916
 
 from . import download
 
