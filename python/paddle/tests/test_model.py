--- conflicted
+++ resolved
@@ -66,7 +66,6 @@
         return x
 
 
-<<<<<<< HEAD
 class LeNetDeclarative(fluid.dygraph.Layer):
     def __init__(self, num_classes=10):
         super(LeNetDeclarative, self).__init__()
@@ -95,8 +94,6 @@
         return x
 
 
-=======
->>>>>>> 827ac36f
 class MnistDataset(MNIST):
     def __init__(self, mode, return_label=True, sample_num=None):
         super(MnistDataset, self).__init__(mode=mode)
@@ -443,13 +440,9 @@
         # dynamic saving
         device = paddle.set_device('cpu')
         fluid.enable_dygraph(device)
-<<<<<<< HEAD
-        model = Model(MyModel())
-=======
         inputs = [InputSpec([None, 20], 'float32', 'x')]
         labels = [InputSpec([None, 1], 'int64', 'label')]
-        model = Model(MyModel(classifier_activation=None), inputs, labels)
->>>>>>> 827ac36f
+        model = Model(MyModel(), inputs, labels)
         optim = fluid.optimizer.SGD(learning_rate=0.001,
                                     parameter_list=model.parameters())
         model.prepare(optimizer=optim, loss=CrossEntropyLoss(reduction="sum"))
@@ -594,7 +587,7 @@
     def test_input_without_input_spec(self):
         for dynamic in [True, False]:
             paddle.disable_static() if dynamic else None
-            net = MyModel(classifier_activation=None)
+            net = MyModel()
             with self.assertRaises(TypeError):
                 model = Model(net)
             paddle.enable_static()
