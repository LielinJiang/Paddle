--- conflicted
+++ resolved
@@ -5539,16 +5539,10 @@
                              to the num_classes. Each member of the list defines
                              the probability of a class given input x.
     :type neg_distribution: list | tuple | collections.Sequence | None
-<<<<<<< HEAD
     :param bias_attr: The attribute for bias. If this parameter is set False or
                       any object whose type is not ParameterAttribute, no bias
                       is added. If this parameter is set True, the bias is
                       initialized to zero.
-=======
-    :param bias_attr: The bias attribute. If the parameter is set to False or an object
-                      whose type is not ParameterAttribute, no bias is defined. If the
-                      parameter is set to True, the bias is initialized to zero.
->>>>>>> 53cb4df0
     :type bias_attr: ParameterAttribute | None | bool | Any
     :param layer_attr: Extra Layer Attribute.
     :type layer_attr: ExtraLayerAttribute
