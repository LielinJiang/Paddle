--- conflicted
+++ resolved
@@ -174,7 +174,6 @@
                     "Y": w},
             outputs={"Out": tmp},
             attrs={
-<<<<<<< HEAD
                 "x_num_col_dims": num_flatten_dims,
                 "y_num_col_dims": 1,
                 "use_mkldnn": use_mkldnn
@@ -183,13 +182,6 @@
 
     if len(mul_results) == 1:
         pre_bias = mul_results[0]
-=======
-                "use_mkldnn": use_mkldnn,
-                "is_test": is_test,
-                "bias_attr": bias_attr
-            })
-        return helper.append_activation(tmp)
->>>>>>> 9ced6da4
     else:
         pre_bias = helper.create_tmp_variable(dtype)
         helper.append_op(
