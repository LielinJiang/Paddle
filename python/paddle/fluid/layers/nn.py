# Copyright (c) 2018 PaddlePaddle Authors. All Rights Reserved.
#
# Licensed under the Apache License, Version 2.0 (the "License");
# you may not use this file except in compliance with the License.
# You may obtain a copy of the License at
#
#     http://www.apache.org/licenses/LICENSE-2.0
#
# Unless required by applicable law or agreed to in writing, software
# distributed under the License is distributed on an "AS IS" BASIS,
# WITHOUT WARRANTIES OR CONDITIONS OF ANY KIND, either express or implied.
# See the License for the specific language governing permissions and
# limitations under the License.
"""
All layers just related to the neural network.
"""

from __future__ import print_function

import numpy as np
import warnings
import six
import os
import inspect
from ..layer_helper import LayerHelper
from ..initializer import Normal, Constant, NumpyArrayInitializer
from ..framework import Variable, OpProtoHolder, in_dygraph_mode
from ..dygraph import base
from ..param_attr import ParamAttr
from .layer_function_generator import autodoc, templatedoc, _generate_doc_string_
from .tensor import concat, assign, fill_constant, cast
from . import utils
from .. import unique_name
from functools import reduce
from .. import core
from ..dygraph import layers

__all__ = [
    'fc',
    'embedding',
    'dynamic_lstm',
    'dynamic_lstmp',
    'dynamic_gru',
    'gru_unit',
    'linear_chain_crf',
    'crf_decoding',
    'cos_sim',
    'cross_entropy',
    'bpr_loss',
    'square_error_cost',
    'chunk_eval',
    'sequence_conv',
    'conv2d',
    'conv3d',
    'sequence_pool',
    'sequence_softmax',
    'softmax',
    'pool2d',
    'pool3d',
    'adaptive_pool2d',
    'adaptive_pool3d',
    'batch_norm',
    'data_norm',
    'beam_search_decode',
    'conv2d_transpose',
    'conv3d_transpose',
    'sequence_expand',
    'sequence_expand_as',
    'sequence_pad',
    'sequence_unpad',
    'lstm_unit',
    'reduce_sum',
    'reduce_mean',
    'reduce_max',
    'reduce_min',
    'reduce_prod',
    'reduce_all',
    'reduce_any',
    'sequence_first_step',
    'sequence_last_step',
    'sequence_slice',
    'dropout',
    'split',
    'ctc_greedy_decoder',
    'edit_distance',
    'l2_normalize',
    'matmul',
    'topk',
    'warpctc',
    'sequence_reshape',
    'transpose',
    'im2sequence',
    'nce',
    'sampled_softmax_with_cross_entropy',
    'hsigmoid',
    'beam_search',
    'row_conv',
    'multiplex',
    'layer_norm',
    'group_norm',
    'spectral_norm',
    'softmax_with_cross_entropy',
    'smooth_l1',
    'one_hot',
    'autoincreased_step_counter',
    'reshape',
    'squeeze',
    'unsqueeze',
    'lod_reset',
    'lrn',
    'pad',
    'pad_constant_like',
    'label_smooth',
    'roi_pool',
    'roi_align',
    'dice_loss',
    'image_resize',
    'image_resize_short',
    'resize_bilinear',
    'resize_nearest',
    'gather',
    'scatter',
    'sequence_scatter',
    'random_crop',
    'mean_iou',
    'relu',
    'selu',
    'log',
    'crop',
    'rank_loss',
    'margin_rank_loss',
    'elu',
    'relu6',
    'pow',
    'stanh',
    'hard_sigmoid',
    'swish',
    'prelu',
    'brelu',
    'leaky_relu',
    'soft_relu',
    'flatten',
    'sequence_mask',
    'stack',
    'pad2d',
    'unstack',
    'sequence_enumerate',
    'unique',
    'expand',
    'sequence_concat',
    'scale',
    'elementwise_add',
    'elementwise_div',
    'elementwise_sub',
    'elementwise_mul',
    'elementwise_max',
    'elementwise_min',
    'elementwise_pow',
    'elementwise_mod',
    'elementwise_floordiv',
    'uniform_random_batch_size_like',
    'gaussian_random',
    'sampling_id',
    'gaussian_random_batch_size_like',
    'sum',
    'slice',
    'shape',
    'rank',
    'size',
    'logical_and',
    'logical_or',
    'logical_xor',
    'logical_not',
    'clip',
    'clip_by_norm',
    'mean',
    'mul',
    'sigmoid_cross_entropy_with_logits',
    'maxout',
    'space_to_depth',
    'affine_grid',
    'sequence_reverse',
    'affine_channel',
    'similarity_focus',
    'hash',
    'grid_sampler',
    'log_loss',
    'add_position_encoding',
    'bilinear_tensor_product',
    'merge_selected_rows',
    'get_tensor_from_selected_rows',
    'lstm',
    'shuffle_channel',
    'temporal_shift',
    'py_func',
    'psroi_pool',
    'teacher_student_sigmoid_loss',
    'huber_loss',
    'kldiv_loss',
    'tree_conv',
    'npair_loss',
    'pixel_shuffle',
    'fsp_matrix',
    'continuous_value_model',
    'where',
    'sign',
    'deformable_conv',
    'unfold',
    'deformable_roi_pooling',
]

kIgnoreIndex = -100


def fc(input,
       size,
       num_flatten_dims=1,
       param_attr=None,
       bias_attr=None,
       act=None,
       is_test=False,
       name=None):
    """
    **Fully Connected Layer**

    This function creates a fully connected layer in the network. It can take
    one or multiple tensors as its inputs(input can be a list of Variable, see
    Args in detail). It creates a variable called weights for each input tensor,
    which represents a fully connected weight matrix from each input unit to
    each output unit. The fully connected layer multiplies each input tensor
    with its corresponding weight to produce an output Tensor with shape [M, `size`],
    where M is batch size. If multiple input tensors are given, the results of
    multiple output tensors with shape [M, `size`] will be summed up. If bias_attr
    is not None, a bias variable will be created and added to the output.
    Finally, if activation is not None, it will be applied to the output as well.

    When the input is single tensor:

    .. math::

        Out = Act({XW + b})

    When the input are multiple tensors:

    .. math::

        Out = Act({\sum_{i=0}^{N-1}X_iW_i + b})

    In the above equation:

    * :math:`N`: Number of the input. N equals to len(input) if input is list of Variable.
    * :math:`X_i`: The i-th input tensor.
    * :math:`W_i`: The i-th weights matrix corresponding i-th input tensor.
    * :math:`b`: The bias parameter created by this layer (if needed).
    * :math:`Act`: The activation function.
    * :math:`Out`: The output tensor.

    See below for an example.

    .. code-block:: text

        Given:
            data_1.data = [[[0.1, 0.2],
                           [0.3, 0.4]]]
            data_1.shape = (1, 2, 2) # 1 is batch_size

            data_2 = [[[0.1, 0.2, 0.3]]]
            data_2.shape = (1, 1, 3)

            out = fluid.layers.fc(input=[data_1, data_2], size=2)

        Then:
            out.data = [[0.18669507, 0.1893476]]
            out.shape = (1, 2)

    Args:
        input (Variable|list of Variable): The input tensor(s) of this layer, and the dimension of
            the input tensor(s) is at least 2.
        size(int): The number of output units in this layer.
        num_flatten_dims (int, default 1): The fc layer can accept an input tensor with more than
            two dimensions. If this happens, the multidimensional tensor will first be flattened
            into a 2-dimensional matrix. The parameter `num_flatten_dims` determines how the input
            tensor is flattened: the first `num_flatten_dims` (inclusive, index starts from 1)
            dimensions will be flatten to form the first dimension of the final matrix (height of
            the matrix), and the rest `rank(X) - num_flatten_dims` dimensions are flattened to
            form the second dimension of the final matrix (width of the matrix). For example, suppose
            `X` is a 5-dimensional tensor with a shape [2, 3, 4, 5, 6], and `num_flatten_dims` = 3.
            Then, the flattened matrix will have a shape [2 x 3 x 4, 5 x 6] = [24, 30].
        param_attr (ParamAttr|list of ParamAttr, default None): The parameter attribute for learnable
            parameters/weights of this layer.
        bias_attr (ParamAttr|list of ParamAttr, default None): The parameter attribute for the bias
            of this layer. If it is set to False, no bias will be added to the output units.
            If it is set to None, the bias is initialized zero. Default: None.
        act (str, default None): Activation to be applied to the output of this layer.
        is_test(bool): A flag indicating whether execution is in test phase.
        name (str, default None): The name of this layer.

    Returns:
        Variable: The transformation result.

    Raises:
        ValueError: If rank of the input tensor is less than 2.

    Examples:
        .. code-block:: python

          import paddle.fluid as fluid
          # when input is single tensor
          data = fluid.layers.data(name="data", shape=[32, 32], dtype="float32")
          fc = fluid.layers.fc(input=data, size=1000, act="tanh")

          # when input are multiple tensors
          data_1 = fluid.layers.data(name="data_1", shape=[32, 32], dtype="float32")
          data_2 = fluid.layers.data(name="data_2", shape=[24, 36], dtype="float32")
          fc = fluid.layers.fc(input=[data_1, data_2], size=1000, act="tanh")
    """
    helper = LayerHelper("fc", **locals())

    dtype = helper.input_dtype()

    mul_results = []
    for input_var, param_attr in helper.iter_inputs_and_params():
        input_shape = input_var.shape
        param_shape = [
            reduce(lambda a, b: a * b, input_shape[num_flatten_dims:], 1)
        ] + [size]

        w = helper.create_parameter(
            attr=param_attr, shape=param_shape, dtype=dtype, is_bias=False)
        tmp = helper.create_variable_for_type_inference(dtype)
        helper.append_op(
            type="mul",
            inputs={"X": input_var,
                    "Y": w},
            outputs={"Out": tmp},
            attrs={"x_num_col_dims": num_flatten_dims,
                   "y_num_col_dims": 1})
        mul_results.append(tmp)

    if len(mul_results) == 1:
        pre_bias = mul_results[0]
    else:
        pre_bias = helper.create_variable_for_type_inference(dtype)
        helper.append_op(
            type="sum",
            inputs={"X": mul_results},
            outputs={"Out": pre_bias},
            attrs={"use_mkldnn": False})
    # add bias
    pre_activation = helper.append_bias_op(pre_bias, dim_start=num_flatten_dims)
    # add activation
    return helper.append_activation(pre_activation)


def embedding(input,
              size,
              is_sparse=False,
              is_distributed=False,
              padding_idx=None,
              param_attr=None,
              dtype='float32'):
    """
    **Embedding Layer**

    This layer is used to lookup embeddings of IDs, provided by :attr:`input`, in
    a lookup table. The result of this lookup is the embedding of each ID in the
    :attr:`input`.

    All the input variables are passed in as local variables to the LayerHelper
    constructor.

    Args:
        input(Variable): The tensor variable containing the IDs.
        size(tuple|list): The shape of the look up table parameter. It should
            have two elements which indicate the size of the dictionary of
            embeddings and the size of each embedding vector respectively.
        is_sparse(bool): The flag indicating whether to use sparse update.
        is_distributed(bool): Whether to run lookup table from remote parameter server.
        padding_idx(int|long|None): If :attr:`None`, it makes no effect to lookup.
            Otherwise the given :attr:`padding_idx` indicates padding the output
            with zeros whenever lookup encounters it in :attr:`input`. If
            :math:`padding_idx < 0`, the :attr:`padding_idx` to use in lookup is
            :math:`size[0] + dim`.
        param_attr(ParamAttr): Parameters for this layer
        dtype(np.dtype|core.VarDesc.VarType|str): The type of data : float32, float_16, int etc

    Returns:
        Variable: The tensor variable storing the embeddings of the \
                  supplied inputs.

    Examples:
        .. code-block:: python

          import paddle.fluid as fluid
          data = fluid.layers.data(name='sequence', shape=[1], dtype='int64', lod_level=1)
          emb = fluid.layers.embedding(input=data, size=[128, 64])    
    """

    helper = LayerHelper('embedding', **locals())
    remote_prefetch = is_sparse and (not is_distributed)
    if remote_prefetch:
        assert is_sparse is True and is_distributed is False
    w = helper.create_parameter(
        attr=helper.param_attr, shape=size, dtype=dtype, is_bias=False)
    tmp = helper.create_variable_for_type_inference(dtype)
    padding_idx = -1 if padding_idx is None else padding_idx if padding_idx >= 0 else (
        size[0] + padding_idx)
    helper.append_op(
        type='lookup_table',
        inputs={'Ids': input,
                'W': w},
        outputs={'Out': tmp},
        attrs={
            'is_sparse': is_sparse,
            'is_distributed': is_distributed,
            'remote_prefetch': remote_prefetch,
            'padding_idx': padding_idx
        })
    return tmp


@templatedoc(op_type="lstm")
def dynamic_lstm(input,
                 size,
                 h_0=None,
                 c_0=None,
                 param_attr=None,
                 bias_attr=None,
                 use_peepholes=True,
                 is_reverse=False,
                 gate_activation='sigmoid',
                 cell_activation='tanh',
                 candidate_activation='tanh',
                 dtype='float32',
                 name=None):
    """
    ${comment}

    Args:
        input (Variable): ${input_comment}
        size (int): 4 * hidden size.
        h_0(Variable): The initial hidden state is an optional input, default is zero.
                       This is a tensor with shape (N x D), where N is the
                       batch size and D is the hidden size.
        c_0(Variable): The initial cell state is an optional input, default is zero.
                       This is a tensor with shape (N x D), where N is the
                       batch size. `h_0` and `c_0` can be NULL but only at the same time.
        param_attr(ParamAttr|None): The parameter attribute for the learnable
                               hidden-hidden weights.

                               - Weights = {:math:`W_{ch}, W_{ih}, \
                                                W_{fh}, W_{oh}`}
                               - The shape is (D x 4D), where D is the hidden
                                 size.

                               If it is set to None or one attribute of ParamAttr,
                               dynamic_lstm will create ParamAttr as param_attr.
                               If the Initializer of the param_attr is not set, the
                               parameter is initialized with Xavier. Default: None.
        bias_attr (ParamAttr|None): The bias attribute for the learnable bias
                              weights, which contains two parts, input-hidden
                              bias weights and peephole connections weights if
                              setting `use_peepholes` to `True`.

                              1. `use_peepholes = False`
                                 - Biases = {:math:`b_c, b_i, b_f, b_o`}.
                                 - The shape is (1 x 4D).
                              2. `use_peepholes = True`
                                 - Biases = { :math:`b_c, b_i, b_f, b_o, W_{ic}, \
                                                 W_{fc}, W_{oc}`}.
                                 - The shape is (1 x 7D).

                              If it is set to None or one attribute of ParamAttr,
                              dynamic_lstm will create ParamAttr as bias_attr.
                              If the Initializer of the bias_attr is not set,
                              the bias is initialized zero. Default: None.
        use_peepholes (bool): ${use_peepholes_comment}
        is_reverse (bool): ${is_reverse_comment}
        gate_activation (str): ${gate_activation_comment}
        cell_activation (str): ${cell_activation_comment}
        candidate_activation (str): ${candidate_activation_comment}
        dtype (str): Data type. Choices = ["float32", "float64"], default "float32".
        name (str|None): A name for this layer(optional). If set None, the layer
                         will be named automatically.

    Returns:
        tuple: The hidden state, and cell state of LSTM. The shape of both \
        is (T x D), and lod is the same with the `input`.

    Examples:
        .. code-block:: python
            
            import paddle.fluid as fluid
            emb_dim = 256
            vocab_size = 10000
            hidden_dim = 512
            
            data = fluid.layers.data(name='x', shape=[1],
                         dtype='int32', lod_level=1)
            emb = fluid.layers.embedding(input=data, size=[vocab_size, emb_dim], is_sparse=True)

            forward_proj = fluid.layers.fc(input=emb, size=hidden_dim * 4,
                                           bias_attr=False)

            forward, _ = fluid.layers.dynamic_lstm(
                input=forward_proj, size=hidden_dim * 4, use_peepholes=False)
    """
    assert in_dygraph_mode(
    ) is not True, "please use lstm instead of dynamic_lstm in dygraph mode!"
    assert bias_attr is not False, "bias_attr should not be False in dynamic_lstmp."
    helper = LayerHelper('lstm', **locals())
    size = size // 4
    weight = helper.create_parameter(
        attr=helper.param_attr, shape=[size, 4 * size], dtype=dtype)
    bias_size = [1, 7 * size]
    if not use_peepholes:
        bias_size[1] = 4 * size
    bias = helper.create_parameter(
        attr=helper.bias_attr, shape=bias_size, dtype=dtype, is_bias=True)

    hidden = helper.create_variable_for_type_inference(dtype)
    cell = helper.create_variable_for_type_inference(dtype)
    batch_gate = helper.create_variable_for_type_inference(dtype)
    batch_cell_pre_act = helper.create_variable_for_type_inference(dtype)
    inputs = {'Input': input, 'Weight': weight, 'Bias': bias}
    batch_size = input.shape[0]
    if h_0:
        assert h_0.shape == (batch_size, size), \
            'The shape of h0 should be (batch_size, %d)' % size
        inputs['H0'] = h_0
    if c_0:
        assert c_0.shape == (batch_size, size), \
            'The shape of c0 should be (batch_size, %d)' % size
        inputs['C0'] = c_0

    helper.append_op(
        type='lstm',
        inputs=inputs,
        outputs={
            'Hidden': hidden,
            'Cell': cell,
            'BatchGate': batch_gate,
            'BatchCellPreAct': batch_cell_pre_act
        },
        attrs={
            'use_peepholes': use_peepholes,
            'is_reverse': is_reverse,
            'gate_activation': gate_activation,
            'cell_activation': cell_activation,
            'candidate_activation': candidate_activation
        })
    return hidden, cell


def lstm(input,
         init_h,
         init_c,
         max_len,
         hidden_size,
         num_layers,
         dropout_prob=0.0,
         is_bidirec=False,
         is_test=False,
         name=None,
         default_initializer=None,
         seed=-1):
    """
    If Device is GPU, This op will use cudnn LSTM implementation

    A four-gate Long Short-Term Memory network with no peephole connections.
    In the forward pass the output ht and cell output ct for a given iteration can be computed from the recurrent input ht-1,
    the cell input ct-1 and the previous layer input xt given matrices W, R and biases bW, bR from the following equations:

    .. math::

       i_t &= \sigma(W_{ix}x_{t} + W_{ih}h_{t-1} + bx_i + bh_i)

       f_t &= \sigma(W_{fx}x_{t} + W_{fh}h_{t-1} + bx_f + bh_f)

       o_t &= \sigma(W_{ox}x_{t} + W_{oh}h_{t-1} + bx_o + bh_o)

       \\tilde{c_t} &= tanh(W_{cx}x_t + W_{ch}h_{t-1} + bx_c + bh_c)

       c_t &= f_t \odot c_{t-1} + i_t \odot \\tilde{c_t}

       h_t &= o_t \odot tanh(c_t)

    - $W$ terms denote weight matrices (e.g. $W_{ix}$ is the matrix
      of weights from the input gate to the input)
    - The b terms denote bias vectors ($bx_i$ and $bh_i$ are the input gate bias vector).
    - sigmoid is the logistic sigmoid function.
    - $i, f, o$ and $c$ are the input gate, forget gate, output gate,
      and cell activation vectors, respectively, all of which have the same size as
      the cell output activation vector $h$.
    - The :math:`\odot` is the element-wise product of the vectors.
    - :math:`tanh` is the activation functions.
    - :math:`\\tilde{c_t}` is also called candidate hidden state,
      which is computed based on the current input and the previous hidden state.

    Where sigmoid is the sigmoid operator: :math:`sigmoid(x) = 1 / (1 + e^{-x})` , * represents a point-wise multiplication,
    X represensts a matrix multiplication


    Args:
        input (Variable): LSTM input tensor, shape MUST be ( seq_len x batch_size x input_size )
        init_h(Variable): The initial hidden state of the LSTM
                       This is a tensor with shape ( num_layers x batch_size x hidden_size)
                       if is_bidirec = True, shape should be ( num_layers*2 x batch_size x hidden_size)
        init_c(Variable): The initial cell state of the LSTM.
                       This is a tensor with shape ( num_layers x batch_size x hidden_size )
                       if is_bidirec = True, shape should be ( num_layers*2 x batch_size x hidden_size)
        max_len (int): max length of LSTM. the first dim of input tensor CAN NOT greater than max_len
        hidden_size (int): hidden size of the LSTM
        num_layers (int): total layers number of the LSTM
        dropout_prob(float|0.0): dropout prob, dropout ONLY work between rnn layers, NOT between time steps
                             There is NO dropout work on rnn output of the last RNN layers
        is_bidirec (bool): If it is bidirectional
        is_test (bool): If it is in test phrase
        name (str|None): A name for this layer(optional). If set None, the layer
                         will be named automatically.
        default_initializer(Initialize|None): Where use initializer to initialize the Weight
                         If set None, defaule initializer will be used
        seed(int): Seed for dropout in LSTM, If it's -1, dropout will use random seed


    Returns:
        rnn_out(Tensor),last_h(Tensor),last_c(Tensor):

                        Three tensors, rnn_out, last_h, last_c:

                        - rnn_out is result of LSTM hidden, shape is (seq_len x batch_size x hidden_size) \
                          if is_bidirec set to True, shape will be ( seq_len x batch_sze x hidden_size*2)
                        - last_h is the hidden state of the last step of LSTM \
                          shape is ( num_layers x batch_size x hidden_size ) \
                          if is_bidirec set to True, shape will be ( num_layers*2 x batch_size x hidden_size)
                        - last_c(Tensor): the cell state of the last step of LSTM \
                          shape is ( num_layers x batch_size x hidden_size ) \
                          if is_bidirec set to True, shape will be ( num_layers*2 x batch_size x hidden_size)


    Examples:
        .. code-block:: python
            
            import paddle.fluid as fluid
            import paddle.fluid.layers as layers

            emb_dim = 256
            vocab_size = 10000
            data = fluid.layers.data(name='x', shape=[-1, 100, 1],
                         dtype='int32')
            emb = fluid.layers.embedding(input=data, size=[vocab_size, emb_dim], is_sparse=True)
            batch_size = 20
            max_len = 100
            dropout_prob = 0.2
            input_size = 100
            hidden_size = 150
            num_layers = 1
            init_h = layers.fill_constant( [num_layers, batch_size, hidden_size], 'float32', 0.0 )
            init_c = layers.fill_constant( [num_layers, batch_size, hidden_size], 'float32', 0.0 )
            rnn_out, last_h, last_c = layers.lstm( emb, init_h, init_c, \
                    max_len, hidden_size, num_layers, \
                    dropout_prob=dropout_prob)
    """

    helper = LayerHelper('cudnn_lstm', **locals())

    dtype = input.dtype
    input_shape = list(input.shape)
    input_size = input_shape[-1]
    weight_size = 0
    for i in range(num_layers):
        if i == 0:
            input_weight_size = (input_size * hidden_size) * 4
        else:
            if is_bidirec:
                input_weight_size = (hidden_size * 2 * hidden_size) * 4
            else:
                input_weight_size = (hidden_size * hidden_size) * 4

        hidden_weight_size = (hidden_size * hidden_size) * 4

        if is_bidirec:
            weight_size += (input_weight_size + hidden_weight_size) * 2
            weight_size += hidden_size * 8 * 2
        else:
            weight_size += input_weight_size + hidden_weight_size
            weight_size += hidden_size * 8

    weight = helper.create_parameter(
        attr=helper.param_attr,
        shape=[weight_size],
        dtype=dtype,
        default_initializer=default_initializer)

    out = helper.create_variable_for_type_inference(dtype)
    last_h = helper.create_variable_for_type_inference(dtype)
    last_c = helper.create_variable_for_type_inference(dtype)

    cache = helper.create_variable(
        persistable=True, type=core.VarDesc.VarType.RAW, stop_gradient=True)

    helper.append_op(
        type='cudnn_lstm',
        inputs={
            'Input': input,
            'InitH': init_h,
            'InitC': init_c,
            'W': weight,
            'Cache': cache,
        },
        outputs={
            'Out': out,
            'last_h': last_h,
            'last_c': last_c,
        },
        attrs={
            'max_len': max_len,
            'is_bidirec': is_bidirec,
            'input_size': input_size,
            'hidden_size': hidden_size,
            'num_layers': num_layers,
            'is_test': is_test,
            'dropout_prob': dropout_prob,
            'seed': seed,
        })
    return out, last_h, last_c


def dynamic_lstmp(input,
                  size,
                  proj_size,
                  param_attr=None,
                  bias_attr=None,
                  use_peepholes=True,
                  is_reverse=False,
                  gate_activation='sigmoid',
                  cell_activation='tanh',
                  candidate_activation='tanh',
                  proj_activation='tanh',
                  dtype='float32',
                  name=None,
                  h_0=None,
                  c_0=None,
                  cell_clip=None,
                  proj_clip=None):
    """
    **Dynamic LSTMP Layer**

    LSTMP (LSTM with recurrent projection) layer has a separate projection
    layer after the LSTM layer, projecting the original hidden state to a
    lower-dimensional one, which is proposed to reduce the number of total
    parameters and furthermore computational complexity for the LSTM,
    espeacially for the case that the size of output units is relative
    large (https://research.google.com/pubs/archive/43905.pdf).

    The formula is as follows:

    .. math::

        i_t & = \sigma(W_{ix}x_{t} + W_{ir}r_{t-1} + W_{ic}c_{t-1} + b_i)

        f_t & = \sigma(W_{fx}x_{t} + W_{fr}r_{t-1} + W_{fc}c_{t-1} + b_f)

        \\tilde{c_t} & = act_g(W_{cx}x_t + W_{cr}r_{t-1} + b_c)

        o_t & = \sigma(W_{ox}x_{t} + W_{or}r_{t-1} + W_{oc}c_t + b_o)

        c_t & = f_t \odot c_{t-1} + i_t \odot \\tilde{c_t}

        h_t & = o_t \odot act_h(c_t)

        r_t & = \overline{act_h}(W_{rh}h_t)

    In the above formula:

    * :math:`W`: Denotes weight matrices (e.g. :math:`W_{xi}` is \
          the matrix of weights from the input gate to the input).
    * :math:`W_{ic}`, :math:`W_{fc}`, :math:`W_{oc}`: Diagonal weight \
          matrices for peephole connections. In our implementation, \
          we use vectors to represent these diagonal weight matrices.
    * :math:`b`: Denotes bias vectors (e.g. :math:`b_i` is the input gate \
          bias vector).
    * :math:`\sigma`: The activation, such as logistic sigmoid function.
    * :math:`i, f, o` and :math:`c`: The input gate, forget gate, output \
          gate, and cell activation vectors, respectively, all of which have \
          the same size as the cell output activation vector :math:`h`.
    * :math:`h`: The hidden state.
    * :math:`r`: The recurrent projection of the hidden state.
    * :math:`\\tilde{c_t}`: The candidate hidden state, whose \
          computation is based on the current input and previous hidden state.
    * :math:`\odot`: The element-wise product of the vectors.
    * :math:`act_g` and :math:`act_h`: The cell input and cell output \
          activation functions and `tanh` is usually used for them.
    * :math:`\overline{act_h}`: The activation function for the projection \
          output, usually using `identity` or same as :math:`act_h`.

    Set `use_peepholes` to `False` to disable peephole connection. The formula
    is omitted here, please refer to the paper
    http://www.bioinf.jku.at/publications/older/2604.pdf for details.

    Note that these :math:`W_{xi}x_{t}, W_{xf}x_{t}, W_{xc}x_{t}, W_{xo}x_{t}`
    operations on the input :math:`x_{t}` are NOT included in this operator.
    Users can choose to use fully-connected layer before LSTMP layer.

    Args:
        input(Variable): The input of dynamic_lstmp layer, which supports
                         variable-time length input sequence. The underlying
                         tensor in this Variable is a matrix with shape
                         (T X 4D), where T is the total time steps in this
                         mini-batch, D is the hidden size.
        size(int): 4 * hidden size.
        proj_size(int): The size of projection output.
        param_attr(ParamAttr|None): The parameter attribute for the learnable
                               hidden-hidden weight and projection weight.

                               - Hidden-hidden weight = {:math:`W_{ch}, W_{ih}, \
                                                W_{fh}, W_{oh}`}.
                               - The shape of hidden-hidden weight is (P x 4D),
                                 where P is the projection size and D the hidden
                                 size.
                               - Projection weight = {:math:`W_{rh}`}.
                               - The shape of projection weight is (D x P).

                               If it is set to None or one attribute of ParamAttr,
                               dynamic_lstm will create ParamAttr as param_attr.
                               If the Initializer of the param_attr is not set, the
                               parameter is initialized with Xavier. Default: None.
        bias_attr(ParamAttr|None): The bias attribute for the learnable bias
                              weights, which contains two parts, input-hidden
                              bias weights and peephole connections weights if
                              setting `use_peepholes` to `True`.

                              1. `use_peepholes = False`
                                - Biases = {:math:`b_c, b_i, b_f, b_o`}.
                                - The shape is (1 x 4D).
                              2. `use_peepholes = True`
                                - Biases = { :math:`b_c, b_i, b_f, b_o, W_{ic}, \
                                                 W_{fc}, W_{oc}`}.
                                - The shape is (1 x 7D).

                              If it is set to None or one attribute of ParamAttr,
                              dynamic_lstm will create ParamAttr as bias_attr.
                              If the Initializer of the bias_attr is not set,
                              the bias is initialized zero. Default: None.
        use_peepholes(bool): Whether to enable diagonal/peephole connections,
                             default `True`.
        is_reverse(bool): Whether to compute reversed LSTM, default `False`.
        gate_activation(str): The activation for input gate, forget gate and
                              output gate. Choices = ["sigmoid", "tanh", "relu",
                              "identity"], default "sigmoid".
        cell_activation(str): The activation for cell output. Choices = ["sigmoid",
                              "tanh", "relu", "identity"], default "tanh".
        candidate_activation(str): The activation for candidate hidden state.
                              Choices = ["sigmoid", "tanh", "relu", "identity"],
                              default "tanh".
        proj_activation(str): The activation for projection output.
                              Choices = ["sigmoid", "tanh", "relu", "identity"],
                              default "tanh".
        dtype(str): Data type. Choices = ["float32", "float64"], default "float32".
        name(str|None): A name for this layer(optional). If set None, the layer
                        will be named automatically.
        h_0(Variable): The initial hidden state is an optional input, default is zero.
                       This is a tensor with shape (N x D), where N is the
                       batch size and D is the projection size.
        c_0(Variable): The initial cell state is an optional input, default is zero.
                       This is a tensor with shape (N x D), where N is the
                       batch size. `h_0` and `c_0` can be NULL but only at the same time.
        cell_clip(float): If provided the cell state is clipped
                             by this value prior to the cell output activation.
        proj_clip(float): If `num_proj > 0` and `proj_clip` is
                            provided, then the projected values are clipped elementwise to within
                            `[-proj_clip, proj_clip]`.

    Returns:
        tuple: A tuple of two output variable: the projection of hidden state, \
               and cell state of LSTMP. The shape of projection is (T x P), \
               for the cell state which is (T x D), and both LoD is the same \
               with the `input`.

    Examples:

        .. code-block:: python

            import paddle.fluid as fluid
            dict_dim, emb_dim = 128, 64
            data = fluid.layers.data(name='sequence', shape=[1],
                                     dtype='int32', lod_level=1)
            emb = fluid.layers.embedding(input=data, size=[dict_dim, emb_dim])
            hidden_dim, proj_dim = 512, 256
            fc_out = fluid.layers.fc(input=emb, size=hidden_dim * 4,
                                     act=None, bias_attr=None)
            proj_out, _ = fluid.layers.dynamic_lstmp(input=fc_out,
                                                     size=hidden_dim * 4,
                                                     proj_size=proj_dim,
                                                     use_peepholes=False,
                                                     is_reverse=True,
                                                     cell_activation="tanh",
                                                     proj_activation="tanh")
    """

    assert in_dygraph_mode(
    ) is not True, "please use lstm instead of dynamic_lstmp in dygraph mode!"

    assert bias_attr is not False, "bias_attr should not be False in dynamic_lstmp."
    helper = LayerHelper('lstmp', **locals())
    size = size // 4
    weight = helper.create_parameter(
        attr=helper.param_attr, shape=[proj_size, 4 * size], dtype=dtype)
    proj_weight = helper.create_parameter(
        attr=helper.param_attr, shape=[size, proj_size], dtype=dtype)
    bias_size = [1, 7 * size]
    if not use_peepholes:
        bias_size[1] = 4 * size
    bias = helper.create_parameter(
        attr=helper.bias_attr, shape=bias_size, dtype=dtype, is_bias=True)

    projection = helper.create_variable_for_type_inference(dtype)
    cell = helper.create_variable_for_type_inference(dtype)
    ordered_proj0 = helper.create_variable_for_type_inference(dtype)
    batch_hidden = helper.create_variable_for_type_inference(dtype)
    batch_gate = helper.create_variable_for_type_inference(dtype)
    batch_cell_pre_act = helper.create_variable_for_type_inference(dtype)
    inputs = {
        'Input': input,
        'Weight': weight,
        'ProjWeight': proj_weight,
        'Bias': bias
    }
    batch_size = input.shape[0]
    if h_0:
        assert h_0.shape == (batch_size, proj_size), \
            'The shape of h0 should be (batch_size, %d)' % proj_size
        inputs['H0'] = h_0
    if c_0:
        assert c_0.shape == (batch_size, size), \
            'The shape of c0 should be (batch_size, %d)' % size
        inputs['C0'] = c_0

    if cell_clip:
        assert cell_clip >= 0, "cell_clip should not be negtive."
    if proj_clip:
        assert proj_clip >= 0, "proj_clip should not be negtive."

    helper.append_op(
        type='lstmp',
        inputs=inputs,
        outputs={
            'Projection': projection,
            'Cell': cell,
            'BatchHidden': batch_hidden,
            'BatchGate': batch_gate,
            'BatchCellPreAct': batch_cell_pre_act
        },
        attrs={
            'use_peepholes': use_peepholes,
            'cell_clip': cell_clip,
            'proj_clip': proj_clip,
            'is_reverse': is_reverse,
            'gate_activation': gate_activation,
            'cell_activation': cell_activation,
            'candidate_activation': candidate_activation,
            'proj_activation': proj_activation
        })
    return projection, cell


def dynamic_gru(input,
                size,
                param_attr=None,
                bias_attr=None,
                is_reverse=False,
                gate_activation='sigmoid',
                candidate_activation='tanh',
                h_0=None,
                origin_mode=False):
    """
    **Gated Recurrent Unit (GRU) Layer**

    if origin_mode is False, then the equation of a gru step is from paper
    `Empirical Evaluation of Gated Recurrent Neural Networks on Sequence
    Modeling <https://arxiv.org/pdf/1412.3555.pdf>`_ .

    The formula is as follows:

    .. math::

        u_t & = act_g(W_{ux}x_{t} + W_{uh}h_{t-1} + b_u)

        r_t & = act_g(W_{rx}x_{t} + W_{rh}h_{t-1} + b_r)

        \\tilde{h_t} & = act_c(W_{cx}x_{t} + W_{ch}(r_t \odot h_{t-1}) + b_c)

        h_t & = (1-u_t) \odot h_{t-1} + u_t \odot \\tilde{h_t}


    if origin_mode is True then the equation is from paper
    Learning Phrase Representations using RNN Encoder-Decoder for Statistical
    Machine Translation <https://arxiv.org/pdf/1406.1078.pdf>`_

    .. math::

        u_t & = act_g(W_{ux}x_{t} + W_{uh}h_{t-1} + b_u)

        r_t & = act_g(W_{rx}x_{t} + W_{rh}h_{t-1} + b_r)

        \\tilde{h_t} & = act_c(W_{cx}x_{t} + W_{ch}(r_t \odot h_{t-1}) + b_c)

        h_t & = u_t \odot h_{t-1} + (1-u_t) \odot \\tilde{h_t}

    The :math:`\odot` is the element-wise product of the vectors. :math:`act_g`
    is the update gate and reset gate activation function and :math:`sigmoid`
    is usually used for it. :math:`act_c` is the activation function for
    candidate hidden state and :math:`tanh` is usually used for it.

    Note that these :math:`W_{ux}x_{t}, W_{rx}x_{t}, W_{cx}x_{t}` operations on
    the input :math:`x_{t}` are NOT included in this operator. Users can choose
    to use fully-connect layer before GRU layer.

    Args:
        input(Variable): The input of dynamic_gru layer, which supports
            variable-time length input sequence. The underlying tensor in this
            Variable is a matrix with shape :math:`(T \\times 3D)`, where
            :math:`T` is the total time steps in this mini-batch, :math:`D`
            is the hidden size.
        size(int): The dimension of the gru cell.
        param_attr(ParamAttr|None): The parameter attribute for the learnable
            hidden-hidden weight matrix. Note:

            - The shape of the weight matrix is :math:`(T \\times 3D)`, where
              :math:`D` is the hidden size.
            - All elements in the weight matrix can be divided into two parts.
              The first part are weights of the update gate and reset gate with
              shape :math:`(D \\times 2D)`, and the second part are weights for
              candidate hidden state with shape :math:`(D \\times D)`.

            If it is set to None or one attribute of ParamAttr, dynamic_gru will
            create ParamAttr as param_attr. If the Initializer of the param_attr
            is not set, the parameter is initialized with Xavier. Default: None.
        bias_attr (ParamAttr|bool|None): The parameter attribute for the bias
            of GRU.Note that the bias with :math:`(1 \\times 3D)` concatenates
            the bias in the update gate, reset gate and candidate calculations.
            If it is set to False, no bias will be applied to the update gate,
            reset gate and candidate calculations. If it is set to None or one
            attribute of ParamAttr, dynamic_gru will create ParamAttr as
            bias_attr. If the Initializer of the bias_attr is not set, the bias
            is initialized zero. Default: None.
        is_reverse(bool): Whether to compute reversed GRU, default
            :attr:`False`.
        gate_activation(str): The activation for update gate and reset gate.
            Choices = ["sigmoid", "tanh", "relu", "identity"], default "sigmoid".
        candidate_activation(str): The activation for candidate hidden state.
            Choices = ["sigmoid", "tanh", "relu", "identity"], default "tanh".
        h_0 (Variable): This is initial hidden state. If not set, default is
            zero. This is a tensor with shape (N x D), where N is the number of
            total time steps of input mini-batch feature and D is the hidden
            size.

    Returns:
        Variable: The hidden state of GRU. The shape is :math:`(T \\times D)`, \
            and sequence length is the same with the input.

    Examples:

        .. code-block:: python

            import paddle.fluid as fluid

            dict_dim, emb_dim = 128, 64
            data = fluid.layers.data(name='sequence', shape=[1],
                                     dtype='int32', lod_level=1)
            emb = fluid.layers.embedding(input=data, size=[dict_dim, emb_dim])
            hidden_dim = 512
            x = fluid.layers.fc(input=emb, size=hidden_dim * 3)
            hidden = fluid.layers.dynamic_gru(input=x, size=hidden_dim)
    """

    assert in_dygraph_mode(
    ) is not True, "please use gru instead of dynamic_gru in dygraph mode!"

    helper = LayerHelper('gru', **locals())
    dtype = helper.input_dtype()

    weight = helper.create_parameter(
        attr=helper.param_attr, shape=[size, 3 * size], dtype=dtype)
    bias = helper.create_parameter(
        attr=helper.bias_attr, shape=[1, 3 * size], dtype=dtype, is_bias=True)
    batch_size = input.shape[0]
    inputs = {'Input': input, 'Weight': weight, 'Bias': bias}
    if h_0:
        assert h_0.shape == (
            batch_size, size
        ), 'The shape of h0 should be(batch_size, %d)' % size
        inputs['H0'] = h_0

    hidden = helper.create_variable_for_type_inference(dtype)
    batch_gate = helper.create_variable_for_type_inference(dtype)
    batch_reset_hidden_prev = helper.create_variable_for_type_inference(dtype)
    batch_hidden = helper.create_variable_for_type_inference(dtype)

    helper.append_op(
        type='gru',
        inputs=inputs,
        outputs={
            'Hidden': hidden,
            'BatchGate': batch_gate,
            'BatchResetHiddenPrev': batch_reset_hidden_prev,
            'BatchHidden': batch_hidden
        },
        attrs={
            'is_reverse': is_reverse,
            'gate_activation': gate_activation,
            'activation': candidate_activation,
            'origin_mode': origin_mode
        })
    return hidden


def gru_unit(input,
             hidden,
             size,
             param_attr=None,
             bias_attr=None,
             activation='tanh',
             gate_activation='sigmoid',
             origin_mode=False):
    """
    **GRU unit layer**

    if origin_mode is True, then the equation of a gru step is from paper
    `Learning Phrase Representations using RNN Encoder-Decoder for Statistical
    Machine Translation <https://arxiv.org/pdf/1406.1078.pdf>`_

        .. math::
            u_t & = actGate(xu_{t} + W_u h_{t-1} + b_u)

            r_t & = actGate(xr_{t} + W_r h_{t-1} + b_r)

            m_t & = actNode(xm_t + W_c dot(r_t, h_{t-1}) + b_m)

            h_t & = dot(u_t, h_{t-1}) + dot((1-u_t), m_t)

    if origin_mode is False, then the equation of a gru step is from paper
    `Empirical Evaluation of Gated Recurrent Neural Networks on Sequence
    Modeling <https://arxiv.org/pdf/1412.3555.pdf>`_

        .. math::
            u_t & = actGate(xu_{t} + W_u h_{t-1} + b_u)

            r_t & = actGate(xr_{t} + W_r h_{t-1} + b_r)

            m_t & = actNode(xm_t + W_c dot(r_t, h_{t-1}) + b_m)

            h_t & = dot((1-u_t), h_{t-1}) + dot(u_t, m_t)


    The inputs of gru unit includes :math:`z_t`, :math:`h_{t-1}`. In terms
    of the equation above, the :math:`z_t` is split into 3 parts -
    :math:`xu_t`, :math:`xr_t` and :math:`xm_t`. This means that in order to
    implement a full GRU unit operator for an input, a fully
    connected layer has to be applied, such that :math:`z_t = W_{fc}x_t`.

    The terms :math:`u_t` and :math:`r_t` represent the update and reset gates
    of the GRU cell. Unlike LSTM, GRU has one lesser gate. However, there is
    an intermediate candidate hidden output, which is denoted by :math:`m_t`.
    This layer has three outputs :math:`h_t`, :math:`dot(r_t, h_{t-1})`
    and concatenation of :math:`u_t`, :math:`r_t` and :math:`m_t`.

    Args:
        input (Variable): The fc transformed input value of current step.
        hidden (Variable): The hidden value of gru unit from previous step.
        size (integer): The input dimension value.
        param_attr(ParamAttr|None): The parameter attribute for the learnable
            hidden-hidden weight matrix. Note:

            - The shape of the weight matrix is :math:`(T \\times 3D)`, where
              :math:`D` is the hidden size.
            - All elements in the weight matrix can be divided into two parts.
              The first part are weights of the update gate and reset gate with
              shape :math:`(D \\times 2D)`, and the second part are weights for
              candidate hidden state with shape :math:`(D \\times D)`.

            If it is set to None or one attribute of ParamAttr, gru_unit will
            create ParamAttr as param_attr. If the Initializer of the param_attr
            is not set, the parameter is initialized with Xavier. Default: None.
        bias_attr (ParamAttr|bool|None): The parameter attribute for the bias
            of GRU.Note that the bias with :math:`(1 \\times 3D)` concatenates
            the bias in the update gate, reset gate and candidate calculations.
            If it is set to False, no bias will be applied to the update gate,
            reset gate and candidate calculations. If it is set to None or one
            attribute of ParamAttr, gru_unit will create ParamAttr as
            bias_attr. If the Initializer of the bias_attr is not set, the bias
            is initialized zero. Default: None.
        activation (string): The activation type for cell (actNode).
                             Default: 'tanh'
        gate_activation (string): The activation type for gates (actGate).
                                  Default: 'sigmoid'

    Returns:
        tuple: The hidden value, reset-hidden value and gate values.

    Examples:

        .. code-block:: python

            import paddle.fluid as fluid

            dict_dim, emb_dim = 128, 64
            data = fluid.layers.data(name='step_data', shape=[1], dtype='int32')
            emb = fluid.layers.embedding(input=data, size=[dict_dim, emb_dim])
            hidden_dim = 512
            x = fluid.layers.fc(input=emb, size=hidden_dim * 3)
            pre_hidden = fluid.layers.data(
                name='pre_hidden', shape=[hidden_dim], dtype='float32')
            hidden = fluid.layers.gru_unit(
                input=x, hidden=pre_hidden, size=hidden_dim * 3)

    """
    activation_dict = dict(
        identity=0,
        sigmoid=1,
        tanh=2,
        relu=3, )
    activation = activation_dict[activation]
    gate_activation = activation_dict[gate_activation]

    helper = LayerHelper('gru_unit', **locals())
    dtype = helper.input_dtype()
    size = size // 3

    # create weight
    weight = helper.create_parameter(
        attr=helper.param_attr, shape=[size, 3 * size], dtype=dtype)

    gate = helper.create_variable_for_type_inference(dtype)
    reset_hidden_pre = helper.create_variable_for_type_inference(dtype)
    updated_hidden = helper.create_variable_for_type_inference(dtype)
    inputs = {'Input': input, 'HiddenPrev': hidden, 'Weight': weight}
    # create bias
    if helper.bias_attr:
        bias_size = [1, 3 * size]
        bias = helper.create_parameter(
            attr=helper.bias_attr, shape=bias_size, dtype=dtype, is_bias=True)
        inputs['Bias'] = bias

    helper.append_op(
        type='gru_unit',
        inputs=inputs,
        outputs={
            'Gate': gate,
            'ResetHiddenPrev': reset_hidden_pre,
            'Hidden': updated_hidden,
        },
        attrs={
            'activation': 2,  # tanh
            'gate_activation': 1,  # sigmoid
        })

    return updated_hidden, reset_hidden_pre, gate


@templatedoc()
def linear_chain_crf(input, label, param_attr=None):
    """
    Linear Chain CRF.

    ${comment}

    Args:
        input(${emission_type}): ${emission_comment}
        input(${transition_type}): ${transition_comment}
        label(${label_type}): ${label_comment}
        param_attr(ParamAttr): The attribute of the learnable parameter.

    Returns:
        output(${emission_exps_type}): ${emission_exps_comment} \n
        output(${transition_exps_type}): ${transition_exps_comment} \n
        output(${log_likelihood_type}): ${log_likelihood_comment}

    Examples:
        .. code-block:: python

             import paddle.fluid as fluid
             emission = fluid.layers.data(name='emission', shape=[1000], dtype='float32')
             target = fluid.layers.data(name='target', shape=[1], dtype='int32')
             crf_cost = fluid.layers.linear_chain_crf(
                 input=emission,
                 label=target,
                 param_attr=fluid.ParamAttr(
                     name='crfw',
                     learning_rate=0.2))

    """
    helper = LayerHelper('linear_chain_crf', **locals())
    size = input.shape[1]
    transition = helper.create_parameter(
        attr=helper.param_attr,
        shape=[size + 2, size],
        dtype=helper.input_dtype())
    alpha = helper.create_variable_for_type_inference(
        dtype=helper.input_dtype())
    emission_exps = helper.create_variable_for_type_inference(
        dtype=helper.input_dtype())
    transition_exps = helper.create_variable_for_type_inference(
        dtype=helper.input_dtype())
    log_likelihood = helper.create_variable_for_type_inference(
        dtype=helper.input_dtype())
    helper.append_op(
        type='linear_chain_crf',
        inputs={"Emission": [input],
                "Transition": transition,
                "Label": label},
        outputs={
            "Alpha": [alpha],
            "EmissionExps": [emission_exps],
            "TransitionExps": transition_exps,
            "LogLikelihood": log_likelihood
        })

    return log_likelihood


@templatedoc()
def crf_decoding(input, param_attr, label=None):
    """
    ${comment}

    Args:
        input(${emission_type}): ${emission_comment}

        param_attr(ParamAttr): The parameter attribute for training.

        label(${label_type}): ${label_comment}

    Returns:
        Variable: ${viterbi_path_comment}

    Examples:
        .. code-block:: python

           import paddle.fluid as fluid
           images = fluid.layers.data(name='pixel', shape=[784], dtype='float32')
           label = fluid.layers.data(name='label', shape=[1], dtype='int32')
           hidden = fluid.layers.fc(input=images, size=2)
           crf = fluid.layers.linear_chain_crf(input=hidden, label=label, 
                     param_attr=fluid.ParamAttr(name="crfw"))
           crf_decode = fluid.layers.crf_decoding(input=hidden, 
                     param_attr=fluid.ParamAttr(name="crfw"))
    """
    helper = LayerHelper('crf_decoding', **locals())
    transition = helper.get_parameter(param_attr.name)
    viterbi_path = helper.create_variable_for_type_inference(
        dtype=helper.input_dtype())
    helper.append_op(
        type='crf_decoding',
        inputs={"Emission": [input],
                "Transition": transition,
                "Label": label},
        outputs={"ViterbiPath": [viterbi_path]})

    return viterbi_path


@templatedoc()
def cos_sim(X, Y):
    """
    ${comment}

    Args:
        X (Variable): ${x_comment}.
        Y (Variable): ${y_comment}.

    Returns:
        Variable: the output of cosine(X, Y).

    Examples:
        .. code-block:: python

            import paddle.fluid as fluid
            x = fluid.layers.data(name='x', shape=[3, 7], dtype='float32', append_batch_size=False)
            y = fluid.layers.data(name='y', shape=[1, 7], dtype='float32', append_batch_size=False)
            out = fluid.layers.cos_sim(x, y)
    """
    helper = LayerHelper('cos_sim', **locals())
    out = helper.create_variable_for_type_inference(dtype=X.dtype)
    xnorm = helper.create_variable_for_type_inference(dtype=X.dtype)
    ynorm = helper.create_variable_for_type_inference(dtype=X.dtype)
    helper.append_op(
        type='cos_sim',
        inputs={'X': [X],
                'Y': [Y]},
        outputs={'Out': [out],
                 'XNorm': [xnorm],
                 'YNorm': [ynorm]})
    return out


def dropout(x,
            dropout_prob,
            is_test=False,
            seed=None,
            name=None,
            dropout_implementation="downgrade_in_infer"):
    """
    Computes dropout.

    Drop or keep each element of `x` independently. Dropout is a regularization
    technique for reducing overfitting by preventing neuron co-adaption during
    training. The dropout operator randomly sets (according to the given dropout
    probability) the outputs of some units to zero, while others are remain
    unchanged.

    dropout op can be removed from the program to make the program more efficient.

    Args:
        x (Variable): The input tensor variable.
        dropout_prob (float): Probability of setting units to zero.
        is_test (bool): A flag indicating whether it is in test phrase or not.
        seed (int): A Python integer used to create random seeds. If this
                    parameter is set to None, a random seed is used.
                    NOTE: If an integer seed is given, always the same output
                    units will be dropped. DO NOT use a fixed seed in training.
        name (str|None): A name for this layer(optional). If set None, the layer
                         will be named automatically.
        dropout_implementation(string): ['downgrade_in_infer'(default)|'upscale_in_train']

                                        1. downgrade_in_infer(default), downgrade the outcome at inference

                                           - train: out = input * mask
                                           - inference: out = input * (1.0 - dropout_prob)

                                           (mask is a tensor same shape with input, value is 0 or 1
                                           ratio of 0 is dropout_prob)
                                        2. upscale_in_train, upscale the outcome at training time

                                           - train: out = input * mask / ( 1.0 - dropout_prob )
                                           - inference: out = input

                                           (mask is a tensor same shape with input, value is 0 or 1
                                           ratio of 0 is dropout_prob)


    Returns:
        Variable: A tensor variable is the shape with `x`.

    Examples:

        .. code-block:: python

            import paddle.fluid as fluid
            x = fluid.layers.data(name="data", shape=[32, 32], dtype="float32")
            droped = fluid.layers.dropout(x, dropout_prob=0.5)
    """

    helper = LayerHelper('dropout', **locals())
    out = helper.create_variable_for_type_inference(dtype=x.dtype)
    mask = helper.create_variable_for_type_inference(
        dtype=core.VarDesc.VarType.UINT8, stop_gradient=True)

    if (seed is None or seed == 0) and helper.main_program.random_seed != 0:
        seed = helper.main_program.random_seed

    helper.append_op(
        type='dropout',
        inputs={'X': [x]},
        outputs={'Out': [out],
                 'Mask': [mask]},
        attrs={
            'dropout_prob': dropout_prob,
            'is_test': is_test,
            'fix_seed': seed is not None,
            'seed': seed if seed is not None else 0,
            'dropout_implementation': dropout_implementation,
        })
    return out


def cross_entropy(input, label, soft_label=False, ignore_index=kIgnoreIndex):
    """
    **Cross Entropy Layer**

    This layer computes the cross entropy between `input` and `label`. It
    supports both standard cross-entropy and soft-label cross-entropy loss
    computation.

    1) One-hot cross-entropy:
        `soft_label = False`, `Label[i, 0]` indicates the class index for sample i:

        .. math::

            Y[i] = -\log(X[i, Label[i]])

    2) Soft-label cross-entropy:
        `soft_label = True`, `Label[i, j]` indicates the soft label of class j
        for sample i:

        .. math::

            Y[i] = \sum_j{-Label[i, j] * log(X[i, j])}

       Please make sure that in this case the summation of each row of `label`
       equals one.

    3) One-hot cross-entropy with vecterized `label`:
         As a special case of 2), when each row of 'label' has only one
         non-zero element which is equal to 1, soft-label cross-entropy degenerates
         to a one-hot cross-entropy with one-hot label representation.

    Args:
        input (Variable|list):  a 2-D tensor with shape [N x D], where N is the
                                batch size and D is the number of classes. This
                                input is a probability computed by the previous
                                operator, which is almost always the result of
                                a softmax operator.
        label (Variable|list): the ground truth which is a 2-D tensor. When
                               `soft_label` is set to `False`, `label` is a
                               tensor<int64> with shape [N x 1]. When
                               `soft_label` is set to `True`, `label` is a
                               tensor<float/double> with shape [N x D].
        soft_label (bool): a flag indicating whether to
                                           interpretate the given labels as soft
                                           labels. Default: `False`.
        ignore_index (int): Specifies a target value that is ignored and does
                            not contribute to the input gradient. Only valid
                            if soft_label is set to False. Default: kIgnoreIndex

    Returns:
         A 2-D tensor with shape [N x 1], the cross entropy loss.

    Raises:
         ValueError:

                      1. the 1st dimension of ``input`` and ``label`` are not equal.

                      2. when ``soft_label == True``, and the 2nd dimension of
                         ``input`` and ``label`` are not equal.

                      3. when ``soft_label == False``, and the 2nd dimension of
                         ``label`` is not 1.

    Examples:
        .. code-block:: python

          import paddle.fluid as fluid
          classdim = 7
          x = fluid.layers.data(name='x', shape=[3, 7], dtype='float32', append_batch_size=False)
          label = fluid.layers.data(name='label', shape=[3, 1], dtype='float32', append_batch_size=False)
          predict = fluid.layers.fc(input=x, size=classdim, act='softmax')
          cost = fluid.layers.cross_entropy(input=predict, label=label)
    """
    if not soft_label:
        return cross_entropy2(input, label, ignore_index)
    helper = LayerHelper('cross_entropy', **locals())
    out = helper.create_variable_for_type_inference(dtype=input.dtype)
    helper.append_op(
        type='cross_entropy',
        inputs={'X': [input],
                'Label': [label]},
        outputs={'Y': [out]},
        attrs={"soft_label": soft_label,
               "ignore_index": ignore_index})
    return out


def cross_entropy2(input, label, ignore_index=kIgnoreIndex):
    helper = LayerHelper('cross_entropy2', **locals())
    out = helper.create_variable_for_type_inference(dtype=input.dtype)
    xshape = helper.create_variable_for_type_inference(dtype=input.dtype)
    match_x = helper.create_variable_for_type_inference(dtype=input.dtype)
    helper.append_op(
        type='cross_entropy2',
        inputs={'X': [input],
                'Label': [label]},
        outputs={'Y': [out],
                 'MatchX': [match_x],
                 'XShape': [xshape]},
        attrs={'ignore_index': ignore_index})
    return out


def bpr_loss(input, label, name=None):
    """
    **Bayesian Personalized Ranking Loss Operator**

    This operator belongs to pairwise ranking loss. Label is the desired item.
    The loss at a given point in one session is defined as:

    .. math::
        Y[i] = 1/(N[i] - 1) * \sum_j{\log(\sigma(X[i, Label[i]]-X[i, j]))}

    Learn more details by reading paper <session-based recommendations with recurrent
    neural networks>.

    Args:
        input (Variable|list):  a 2-D tensor with shape [N x D], where N is the
                                batch size and D is the number of classes.
                                This input is not probability but logits.
        label (Variable|list):  the ground truth which is a 2-D tensor.  `label`
                                is a tensor<int64> with shape [N x 1].
        name (str|None):        A name for this layer(optional). If set None, the
                                layer will be named automatically. Default: None.
    Returns:
        A 2-D tensor with shape [N x 1], the bpr loss.

    Examples:
        .. code-block:: python

          import paddle.fluid as fluid

          neg_size = 10
          label = fluid.layers.data(
                    name="label", shape=[1], dtype="int64")
          predict = fluid.layers.data(
                    name="predict", shape=[neg_size + 1], dtype="float32")
          cost = fluid.layers.bpr_loss(input=predict, label=label)
    """
    helper = LayerHelper('bpr_loss', **locals())
    out = helper.create_variable_for_type_inference(dtype=input.dtype)
    helper.append_op(
        type='bpr_loss',
        inputs={'X': [input],
                'Label': [label]},
        outputs={'Y': [out]})
    return out


def square_error_cost(input, label):
    """
    **Square error cost layer**

    This layer accepts input predictions and target label and returns the
    squared error cost.

    For predictions, :math:`X`, and target labels, :math:`Y`, the equation is:

    .. math::

        Out = (X - Y)^2

    In the above equation:

        * :math:`X`: Input predictions, a tensor.
        * :math:`Y`: Input labels, a tensor.
        * :math:`Out`: Output value, same shape with :math:`X`.

    Args:
        input (Variable): Input tensor, has predictions.
        label (Variable): Label tensor, has target labels.

    Returns:
        Variable: The tensor variable storing the element-wise squared error \
                  difference of input and label.

    Examples:
        .. code-block:: python

          import paddle.fluid as fluid
          y = fluid.layers.data(name='y', shape=[1], dtype='float32')
          y_predict = fluid.layers.data(name='y_predict', shape=[1], dtype='float32')
          cost = fluid.layers.square_error_cost(input=y_predict, label=y)

    """
    helper = LayerHelper('square_error_cost', **locals())
    minus_out = helper.create_variable_for_type_inference(dtype=input.dtype)
    helper.append_op(
        type='elementwise_sub',
        inputs={'X': [input],
                'Y': [label]},
        outputs={'Out': [minus_out]})

    square_out = helper.create_variable_for_type_inference(dtype=input.dtype)
    helper.append_op(
        type='square', inputs={'X': [minus_out]},
        outputs={'Out': [square_out]})
    return square_out


@templatedoc()
def chunk_eval(input,
               label,
               chunk_scheme,
               num_chunk_types,
               excluded_chunk_types=None,
               seq_length=None):
    """
    **Chunk Evaluator**

    This function computes and outputs the precision, recall and
    F1-score of chunk detection.

    For some basics of chunking, please refer to
    `Chunking with Support Vector Machines <https://aclanthology.info/pdf/N/N01/N01-1025.pdf>`_ .

    ChunkEvalOp computes the precision, recall, and F1-score of chunk detection,
    and supports IOB, IOE, IOBES and IO (also known as plain) tagging schemes.
    Here is a NER example of labeling for these tagging schemes:

    .. code-block:: python

       ====== ====== ======  =====  ==  ============   =====  ===== =====  ==  =========
              Li     Ming    works  at  Agricultural   Bank   of    China  in  Beijing.
       ====== ====== ======  =====  ==  ============   =====  ===== =====  ==  =========
       IO     I-PER  I-PER   O      O   I-ORG          I-ORG  I-ORG I-ORG  O   I-LOC
       IOB    B-PER  I-PER   O      O   B-ORG          I-ORG  I-ORG I-ORG  O   B-LOC
       IOE    I-PER  E-PER   O      O   I-ORG          I-ORG  I-ORG E-ORG  O   E-LOC
       IOBES  B-PER  E-PER   O      O   I-ORG          I-ORG  I-ORG E-ORG  O   S-LOC
       ====== ====== ======  =====  ==  ============   =====  ===== =====  ==  =========

    There are three chunk types(named entity types) including PER(person), ORG(organization)
    and LOC(LOCATION), and we can see that the labels have the form <tag type>-<chunk type>.

    Since the calculations actually use label ids rather than labels, extra attention
    should be paid when mapping labels to ids to make CheckEvalOp work. The key point
    is that the listed equations are satisfied by ids.

    .. code-block:: python

       tag_type = label % num_tag_type
       chunk_type = label / num_tag_type

    where `num_tag_type` is the num of tag types in the tagging scheme, `num_chunk_type`
    is the num of chunk types, and `tag_type` get its value from the following table.

    .. code-block:: python

       Scheme Begin Inside End   Single
        plain   0     -      -     -
        IOB     0     1      -     -
        IOE     -     0      1     -
        IOBES   0     1      2     3

    Still use NER as example, assuming the tagging scheme is IOB while chunk types are ORG,
    PER and LOC. To satisfy the above equations, the label map can be like this:

    .. code-block:: python

       B-ORG  0
       I-ORG  1
       B-PER  2
       I-PER  3
       B-LOC  4
       I-LOC  5
       O      6

    It's not hard to verify the equations noting that the num of chunk types
    is 3 and the num of tag types in IOB scheme is 2. For example, the label
    id of I-LOC is 5, the tag type id of I-LOC is 1, and the chunk type id of
    I-LOC is 2, which consistent with the results from the equations.

    Args:
        input (Variable): prediction output of the network.
        label (Variable): label of the test data set.
        chunk_scheme (str): ${chunk_scheme_comment}
        num_chunk_types (int): ${num_chunk_types_comment}
        excluded_chunk_types (list): ${excluded_chunk_types_comment}
        seq_length(Variable): 1-D Tensor specifying sequence length when input and label are Tensor type.

    Returns:
        tuple: tuple containing: precision, recall, f1_score,
        num_infer_chunks, num_label_chunks,
        num_correct_chunks

    Examples:
        .. code-block:: python

            import paddle.fluid as fluid

            dict_size = 10000
            label_dict_len = 7
            sequence = fluid.layers.data(
                name='id', shape=[1], lod_level=1, dtype='int64')
            embedding = fluid.layers.embedding(
                input=sequence, size=[dict_size, 512])
            hidden = fluid.layers.fc(input=embedding, size=512)
            label = fluid.layers.data(
                name='label', shape=[1], lod_level=1, dtype='int32')
            crf = fluid.layers.linear_chain_crf(
                input=hidden, label=label, param_attr=fluid.ParamAttr(name="crfw"))
            crf_decode = fluid.layers.crf_decoding(
                input=hidden, param_attr=fluid.ParamAttr(name="crfw"))
            fluid.layers.chunk_eval(
                input=crf_decode,
                label=label,
                chunk_scheme="IOB",
                num_chunk_types=(label_dict_len - 1) / 2)
    """
    helper = LayerHelper("chunk_eval", **locals())

    # prepare output
    precision = helper.create_variable_for_type_inference(dtype="float32")
    recall = helper.create_variable_for_type_inference(dtype="float32")
    f1_score = helper.create_variable_for_type_inference(dtype="float32")
    num_infer_chunks = helper.create_variable_for_type_inference(dtype="int64")
    num_label_chunks = helper.create_variable_for_type_inference(dtype="int64")
    num_correct_chunks = helper.create_variable_for_type_inference(
        dtype="int64")

    this_input = {"Inference": [input], "Label": [label]}

    if seq_length:
        this_input["SeqLength"] = [seq_length]

    helper.append_op(
        type="chunk_eval",
        inputs=this_input,
        outputs={
            "Precision": [precision],
            "Recall": [recall],
            "F1-Score": [f1_score],
            "NumInferChunks": [num_infer_chunks],
            "NumLabelChunks": [num_label_chunks],
            "NumCorrectChunks": [num_correct_chunks]
        },
        attrs={
            "num_chunk_types": num_chunk_types,
            "chunk_scheme": chunk_scheme,
            "excluded_chunk_types": excluded_chunk_types or []
        })
    return (precision, recall, f1_score, num_infer_chunks, num_label_chunks,
            num_correct_chunks)


@templatedoc()
def sequence_conv(input,
                  num_filters,
                  filter_size=3,
                  filter_stride=1,
                  padding=None,
                  bias_attr=None,
                  param_attr=None,
                  act=None,
                  name=None):
    """
    This function creates the op for sequence_conv, using the inputs and
    other convolutional configurations for the filters and stride as given
    in the input parameters to the function.

    Args:
        input (Variable): ${x_comment}
        num_filters (int): number of filters.
        filter_size (int): the filter size (H and W).
        filter_stride (int): stride of the filter.
        padding (bool): if True, add paddings.
        bias_attr (ParamAttr|bool|None): The parameter attribute for the bias of sequence_conv.
            If it is set to False, no bias will be added to the output units.
            If it is set to None or one attribute of ParamAttr, sequence_conv
            will create ParamAttr as bias_attr. If the Initializer of the bias_attr
            is not set, the bias is initialized zero. Default: None.
        param_attr (ParamAttr|None): The parameter attribute for learnable parameters/weights
            of sequence_conv. If it is set to None or one attribute of ParamAttr, sequence_conv
            will create ParamAttr as param_attr. If the Initializer of the param_attr
            is not set, the parameter is initialized with Xavier. Default: None.
        act (str): Activation type, if it is set to None, activation is not appended.
            Default: None.
        name (str|None): A name for this layer(optional). If set None, the layer
            will be named automatically. Default: None.

    Returns:
        Variable: output of sequence_conv

    Examples:
        .. code-block:: python

             import paddle.fluid as fluid
             x = fluid.layers.data(name='x', shape=[10,10], append_batch_size=False, dtype='float32')
             x_conved = fluid.layers.sequence_conv(x,2)
    """

    assert not in_dygraph_mode(), (
        "sequence layer is not supported in dygraph mode yet.")
    helper = LayerHelper('sequence_conv', **locals())
    dtype = helper.input_dtype()
    filter_shape = [filter_size * input.shape[1], num_filters]
    filter_param = helper.create_parameter(
        attr=helper.param_attr, shape=filter_shape, dtype=dtype)
    pre_bias = helper.create_variable_for_type_inference(dtype)

    helper.append_op(
        type='sequence_conv',
        inputs={
            'X': [input],
            'Filter': [filter_param],
        },
        outputs={"Out": pre_bias},
        attrs={
            'contextStride': filter_stride,
            'contextStart': -int(filter_size // 2),
            'contextLength': filter_size
        })
    pre_act = helper.append_bias_op(pre_bias)
    return helper.append_activation(pre_act)


def sequence_softmax(input, use_cudnn=False, name=None):
    """
    This function computes the softmax activation among all time-steps for each
    sequence. The dimension of each time-step should be 1. Thus, the shape of
    input Tensor can be either :math:`[N, 1]` or :math:`[N]`, where :math:`N`
    is the sum of the length of all sequences.

    For i-th sequence in a mini-batch:

    .. math::

        Out(X[lod[i]:lod[i+1]], :) = \\frac{\exp(X[lod[i]:lod[i+1], :])}{\sum(\exp(X[lod[i]:lod[i+1], :]))}

    For example, for a mini-batch of 3 sequences with variable-length,
    each containing 2, 3, 2 time-steps, the lod of which is [0, 2, 5, 7],
    then softmax will be computed among :math:`X[0:2, :]`, :math:`X[2:5, :]`,
    :math:`X[5:7, :]`, and :math:`N` turns out to be 7.

    Args:
        input (Variable): The input variable which is a LoDTensor.
        use_cudnn (bool): Use cudnn kernel or not, it is valid only when the cudnn \
            library is installed. Default: False.
        name (str|None): A name for this layer(optional). If set None, the layer
            will be named automatically. Default: None.

    Returns:
        Variable: output of sequence_softmax

    Examples:

        .. code-block:: python

             import paddle.fluid as fluid
             x = fluid.layers.data(name='x', shape=[7, 1],
                              dtype='float32', lod_level=1)
             x_sequence_softmax = fluid.layers.sequence_softmax(input=x)
    """
    assert not in_dygraph_mode(), (
        "sequence layer is not supported in dygraph mode yet.")
    helper = LayerHelper('sequence_softmax', **locals())
    dtype = helper.input_dtype()
    softmax_out = helper.create_variable_for_type_inference(dtype)
    helper.append_op(
        type="sequence_softmax",
        inputs={"X": input},
        outputs={"Out": softmax_out},
        attrs={"use_cudnn": use_cudnn})
    return softmax_out


def softmax(input, use_cudnn=False, name=None, axis=-1):
    """
    The input of the softmax operator is a tensor of any rank. The output tensor
    has the same shape as the input.

    The dimension :attr:`axis` of the input tensor will be permuted to the last.
    Then the input tensor will be logically flattened to a 2-D matrix. The matrix's
    second dimension(row length) is the same as the dimension :attr:`axis` of the input
    tensor, and the first dimension(column length) is the product of all other
    dimensions of the input tensor. For each row of the matrix, the softmax operator
    squashes the K-dimensional(K is the width of the matrix, which is also the size
    of the input tensor's dimension :attr:`axis`) vector of arbitrary real values to a
    K-dimensional vector of real values in the range [0, 1] that add up to 1.

    It computes the exponential of the given dimension and the sum of exponential
    values of all the other dimensions in the K-dimensional vector input.
    Then the ratio of the exponential of the given dimension and the sum of
    exponential values of all the other dimensions is the output of the softmax
    operator.

    For each row :math:`i` and each column :math:`j` in the matrix, we have:

    .. math::

        Out[i, j] = \\frac{\exp(X[i, j])}{\sum_j(exp(X[i, j])}

    Args:
        input (Variable): The input variable.
        use_cudnn (bool): Use cudnn kernel or not, it is valid only when the cudnn \
            library is installed. To improve numerical stablity, set use_cudnn to \
            False by default. Default: False
        name (str|None): A name for this layer(optional). If set None, the layer
            will be named automatically. Default: None.
        axis (int): The index of dimension to perform softmax calculations, it should
            be in range :math:`[-1, rank - 1]`, while :math:`rank` is the rank of
            input variable. Default: -1.

    Returns:
        Variable: output of softmax

    Examples:

        .. code-block:: python

             import paddle.fluid as fluid
             x = fluid.layers.data(name='x', shape=[2], dtype='float32')
             fc = fluid.layers.fc(input=x, size=10)
             # perform softmax in the second dimension
             softmax = fluid.layers.softmax(input=fc, axis=1)
             # perform softmax in the last dimension
             softmax = fluid.layers.softmax(input=fc, axis=-1)

    """
    helper = LayerHelper('softmax', **locals())
    dtype = helper.input_dtype()
    softmax_out = helper.create_variable_for_type_inference(dtype)
    helper.append_op(
        type="softmax",
        inputs={"X": input},
        outputs={"Out": softmax_out},
        attrs={"axis": axis,
               "use_cudnn": use_cudnn})
    return softmax_out


def conv2d(input,
           num_filters,
           filter_size,
           stride=1,
           padding=0,
           dilation=1,
           groups=None,
           param_attr=None,
           bias_attr=None,
           use_cudnn=True,
           act=None,
           name=None):
    """
    The convolution2D layer calculates the output based on the input, filter
    and strides, paddings, dilations, groups parameters. Input and
    Output are in NCHW format, where N is batch size, C is the number of
    channels, H is the height of the feature, and W is the width of the feature.
    Filter is in MCHW format, where M is the number of output image channels,
    C is the number of input image channels, H is the height of the filter,
    and W is the width of the filter. If the groups is greater than 1,
    C will equal the number of input image channels divided by the groups.
    Please refer to UFLDL's `convolution
    <http://ufldl.stanford.edu/tutorial/supervised/FeatureExtractionUsingConvolution/>`_
    for more detials.
    If bias attribution and activation type are provided, bias is added to the
    output of the convolution, and the corresponding activation function is
    applied to the final result.

    For each input :math:`X`, the equation is:

    .. math::

        Out = \sigma (W \\ast X + b)

    Where:

    * :math:`X`: Input value, a tensor with NCHW format.
    * :math:`W`: Filter value, a tensor with MCHW format.
    * :math:`\\ast`: Convolution operation.
    * :math:`b`: Bias value, a 2-D tensor with shape [M, 1].
    * :math:`\\sigma`: Activation function.
    * :math:`Out`: Output value, the shape of :math:`Out` and :math:`X` may be different.

    Example:

        - Input:

          Input shape: :math:`(N, C_{in}, H_{in}, W_{in})`

          Filter shape: :math:`(C_{out}, C_{in}, H_f, W_f)`

        - Output:

          Output shape: :math:`(N, C_{out}, H_{out}, W_{out})`

        Where

        .. math::

            H_{out}&= \\frac{(H_{in} + 2 * paddings[0] - (dilations[0] * (H_f - 1) + 1))}{strides[0]} + 1 \\\\
            W_{out}&= \\frac{(W_{in} + 2 * paddings[1] - (dilations[1] * (W_f - 1) + 1))}{strides[1]} + 1

    Args:
        input (Variable): The input image with [N, C, H, W] format.
        num_filters(int): The number of filter. It is as same as the output
            image channel.
        filter_size (int|tuple|None): The filter size. If filter_size is a tuple,
            it must contain two integers, (filter_size_H, filter_size_W).
            Otherwise, the filter will be a square.
        stride (int|tuple): The stride size. If stride is a tuple, it must
            contain two integers, (stride_H, stride_W). Otherwise, the
            stride_H = stride_W = stride. Default: stride = 1.
        padding (int|tuple): The padding size. If padding is a tuple, it must
            contain two integers, (padding_H, padding_W). Otherwise, the
            padding_H = padding_W = padding. Default: padding = 0.
        dilation (int|tuple): The dilation size. If dilation is a tuple, it must
            contain two integers, (dilation_H, dilation_W). Otherwise, the
            dilation_H = dilation_W = dilation. Default: dilation = 1.
        groups (int): The groups number of the Conv2d Layer. According to grouped
            convolution in Alex Krizhevsky's Deep CNN paper: when group=2,
            the first half of the filters is only connected to the first half
            of the input channels, while the second half of the filters is only
            connected to the second half of the input channels. Default: groups=1.
        param_attr (ParamAttr|None): The parameter attribute for learnable parameters/weights
            of conv2d. If it is set to None or one attribute of ParamAttr, conv2d
            will create ParamAttr as param_attr. If the Initializer of the param_attr
            is not set, the parameter is initialized with :math:`Normal(0.0, std)`,
            and the :math:`std` is :math:`(\\frac{2.0 }{filter\_elem\_num})^{0.5}`. Default: None.
        bias_attr (ParamAttr|bool|None): The parameter attribute for the bias of conv2d.
            If it is set to False, no bias will be added to the output units.
            If it is set to None or one attribute of ParamAttr, conv2d
            will create ParamAttr as bias_attr. If the Initializer of the bias_attr
            is not set, the bias is initialized zero. Default: None.
        use_cudnn (bool): Use cudnn kernel or not, it is valid only when the cudnn
            library is installed. Default: True
        act (str): Activation type, if it is set to None, activation is not appended.
            Default: None
        name (str|None): A name for this layer(optional). If set None, the layer
            will be named automatically. Default: None

    Returns:
        Variable: The tensor variable storing the convolution and \
                  non-linearity activation result.

    Raises:
        ValueError: If the shapes of input, filter_size, stride, padding and
                    groups mismatch.

    Examples:
        .. code-block:: python

          import paddle.fluid as fluid
          data = fluid.layers.data(name='data', shape=[3, 32, 32], dtype='float32')
          conv2d = fluid.layers.conv2d(input=data, num_filters=2, filter_size=3, act="relu")
    """

    num_channels = input.shape[1]
    assert param_attr is not False, "param_attr should not be False here."
    l_type = 'conv2d'
    if (num_channels == groups and num_filters % num_channels == 0 and
            not use_cudnn):
        l_type = 'depthwise_conv2d'

    helper = LayerHelper(l_type, **locals())
    dtype = helper.input_dtype()

    if groups is None:
        num_filter_channels = num_channels
    else:
        if num_channels % groups != 0:
            raise ValueError("num_channels must be divisible by groups.")
        num_filter_channels = num_channels // groups

    filter_size = utils.convert_to_list(filter_size, 2, 'filter_size')
    stride = utils.convert_to_list(stride, 2, 'stride')
    padding = utils.convert_to_list(padding, 2, 'padding')
    dilation = utils.convert_to_list(dilation, 2, 'dilation')

    if not isinstance(use_cudnn, bool):
        raise ValueError("use_cudnn should be True or False")

    input_shape = input.shape
    filter_shape = [num_filters, int(num_filter_channels)] + filter_size

    def _get_default_param_initializer():
        filter_elem_num = filter_size[0] * filter_size[1] * num_channels
        std = (2.0 / filter_elem_num)**0.5
        return Normal(0.0, std, 0)

    filter_param = helper.create_parameter(
        attr=helper.param_attr,
        shape=filter_shape,
        dtype=dtype,
        default_initializer=_get_default_param_initializer())

    pre_bias = helper.create_variable_for_type_inference(dtype)

    if use_cudnn:
        helper.create_variable(
            name="kCUDNNFwdAlgoCache",
            persistable=True,
            type=core.VarDesc.VarType.RAW)
        helper.create_variable(
            name="kCUDNNBwdDataAlgoCache",
            persistable=True,
            type=core.VarDesc.VarType.RAW)
        helper.create_variable(
            name="kCUDNNBwdFilterAlgoCache",
            persistable=True,
            type=core.VarDesc.VarType.RAW)

    helper.append_op(
        type=l_type,
        inputs={
            'Input': input,
            'Filter': filter_param,
        },
        outputs={"Output": pre_bias},
        attrs={
            'strides': stride,
            'paddings': padding,
            'dilations': dilation,
            'groups': groups,
            'use_cudnn': use_cudnn,
            'use_mkldnn': False,
            'fuse_relu_before_depthwise_conv': False
        })

    pre_act = helper.append_bias_op(pre_bias, dim_start=1, dim_end=2)

    return helper.append_activation(pre_act)


def conv3d(input,
           num_filters,
           filter_size,
           stride=1,
           padding=0,
           dilation=1,
           groups=None,
           param_attr=None,
           bias_attr=None,
           use_cudnn=True,
           act=None,
           name=None):
    """
    **Convlution3D Layer**

    The convolution3D layer calculates the output based on the input, filter
    and strides, paddings, dilations, groups parameters. Input(Input) and
    Output(Output) are in NCDHW format. Where N is batch size C is the number of
    channels, D is the depth of the feature, H is the height of the feature,
    and W is the width of the feature. Convlution3D is similar with Convlution2D
    but adds one dimension(depth). If bias attribution and activation type are
    provided, bias is added to the output of the convolution, and the
    corresponding activation function is applied to the final result.

    For each input :math:`X`, the equation is:

    .. math::

        Out = \sigma (W \\ast X + b)

    In the above equation:

    * :math:`X`: Input value, a tensor with NCDHW format.
    * :math:`W`: Filter value, a tensor with MCDHW format.
    * :math:`\\ast`: Convolution operation.
    * :math:`b`: Bias value, a 2-D tensor with shape [M, 1].
    * :math:`\\sigma`: Activation function.
    * :math:`Out`: Output value, the shape of :math:`Out` and :math:`X` may be different.

    Example:

        - Input:

          Input shape: :math:`(N, C_{in}, D_{in}, H_{in}, W_{in})`

          Filter shape: :math:`(C_{out}, C_{in}, D_f, H_f, W_f)`

        - Output:
          Output shape: :math:`(N, C_{out}, D_{out}, H_{out}, W_{out})`

        Where

        .. math::

            D_{out}&= \\frac{(D_{in} + 2 * paddings[0] - (dilations[0] * (D_f - 1) + 1))}{strides[0]} + 1 \\\\
            H_{out}&= \\frac{(H_{in} + 2 * paddings[1] - (dilations[1] * (H_f - 1) + 1))}{strides[1]} + 1 \\\\
            W_{out}&= \\frac{(W_{in} + 2 * paddings[2] - (dilations[2] * (W_f - 1) + 1))}{strides[2]} + 1

    Args:
        input (Variable): The input image with [N, C, D, H, W] format.
        num_filters(int): The number of filter. It is as same as the output
            image channel.
        filter_size (int|tuple|None): The filter size. If filter_size is a tuple,
            it must contain three integers, (filter_size_D, filter_size_H, filter_size_W).
            Otherwise, the filter will be a square.
        stride (int|tuple): The stride size. If stride is a tuple, it must
            contain three integers, (stride_D, stride_H, stride_W). Otherwise, the
            stride_D = stride_H = stride_W = stride. Default: stride = 1.
        padding (int|tuple): The padding size. If padding is a tuple, it must
            contain three integers, (padding_D, padding_H, padding_W). Otherwise, the
            padding_D = padding_H = padding_W = padding. Default: padding = 0.
        dilation (int|tuple): The dilation size. If dilation is a tuple, it must
            contain three integers, (dilation_D, dilation_H, dilation_W). Otherwise, the
            dilation_D = dilation_H = dilation_W = dilation. Default: dilation = 1.
        groups (int): The groups number of the Conv3d Layer. According to grouped
            convolution in Alex Krizhevsky's Deep CNN paper: when group=2,
            the first half of the filters is only connected to the first half
            of the input channels, while the second half of the filters is only
            connected to the second half of the input channels. Default: groups=1
        param_attr (ParamAttr|None): The parameter attribute for learnable parameters/weights
            of conv3d. If it is set to None or one attribute of ParamAttr, conv3d
            will create ParamAttr as param_attr. If it is set to None, the parameter
            is initialized with :math:`Normal(0.0, std)`, and the :math:`std` is
            :math:`(\\frac{2.0 }{filter\_elem\_num})^{0.5}`. Default: None.
        bias_attr (ParamAttr|bool|None): The parameter attribute for the bias of conv3d.
            If it is set to False, no bias will be added to the output units.
            If it is set to None or one attribute of ParamAttr, conv3d
            will create ParamAttr as bias_attr. If the Initializer of the bias_attr
            is not set, the bias is initialized zero. Default: None.
        use_cudnn (bool): Use cudnn kernel or not, it is valid only when the cudnn
            library is installed. Default: True
        act (str): Activation type, if it is set to None, activation is not appended.
            Default: None.
        name (str|None): A name for this layer(optional). If set None, the layer
            will be named automatically. Default: None.

    Returns:
        Variable: The tensor variable storing the convolution and \
                  non-linearity activation result.

    Raises:
        ValueError: If the shapes of input, filter_size, stride, padding and
                    groups mismatch.

    Examples:
        .. code-block:: python

          import paddle.fluid as fluid
          data = fluid.layers.data(name='data', shape=[3, 12, 32, 32], dtype='float32')
          conv3d = fluid.layers.conv3d(input=data, num_filters=2, filter_size=3, act="relu")
    """

    l_type = 'conv3d'
    assert param_attr is not False, "param_attr should not be False here."
    helper = LayerHelper(l_type, **locals())
    dtype = helper.input_dtype()

    num_channels = input.shape[1]

    if groups is None:
        num_filter_channels = num_channels
    else:
        if num_channels % groups != 0:
            raise ValueError("num_channels must be divisible by groups.")
        num_filter_channels = num_channels // groups

    filter_size = utils.convert_to_list(filter_size, 3, 'filter_size')
    stride = utils.convert_to_list(stride, 3, 'stride')
    padding = utils.convert_to_list(padding, 3, 'padding')
    dilation = utils.convert_to_list(dilation, 3, 'dilation')

    if not isinstance(use_cudnn, bool):
        raise ValueError("use_cudnn should be True or False")

    input_shape = input.shape
    filter_shape = [num_filters, num_filter_channels] + filter_size

    def _get_default_param_initializer():
        filter_elem_num = filter_size[0] * filter_size[1] * filter_size[
            2] * num_channels
        std = (2.0 / filter_elem_num)**0.5
        return Normal(0.0, std, 0)

    filter_param = helper.create_parameter(
        attr=helper.param_attr,
        shape=filter_shape,
        dtype=dtype,
        default_initializer=_get_default_param_initializer())

    pre_bias = helper.create_variable_for_type_inference(dtype)

    helper.append_op(
        type=l_type,
        inputs={
            'Input': input,
            'Filter': filter_param,
        },
        outputs={"Output": pre_bias},
        attrs={
            'strides': stride,
            'paddings': padding,
            'dilations': dilation,
            'groups': groups,
            'use_cudnn': use_cudnn,
            'use_mkldnn': False
        })

    pre_act = helper.append_bias_op(pre_bias, dim_start=1, dim_end=2)

    return helper.append_activation(pre_act)


def sequence_pool(input, pool_type, is_test=False, pad_value=0.0):
    """
    This function add the operator for sequence pooling.
    It pools features of all time-steps of each instance, and is applied
    on top of the input using pool_type mentioned in the parameters.

    It supports four pool_type:

    - average: :math:`Out[i] = \\frac{\sum_i X_i}{N}`
    - sum:     :math:`Out[i] = \sum_jX_{ij}`
    - sqrt:    :math:`Out[i] = \\frac{\sum_jX_{ij}}{\sqrt{len(X_i)}}`
    - max:     :math:`Out[i] = max(X_i)`

    .. code-block:: text

       x is a 1-level LoDTensor and **pad_value** = 0.0:
         x.lod = [[2, 3, 2, 0]]
         x.data = [1, 3, 2, 4, 6, 5, 1]
         x.dims = [7, 1]

       then output is a Tensor:
         out.dim = [4, 1]
         with condition len(x.lod[-1]) == out.dims[0]

       for different pool_type:
         average: out.data = [2, 4, 3, 0.0], where 2=(1+3)/2, 4=(2+4+6)/3, 3=(5+1)/2
         sum    : out.data = [4, 12, 6, 0.0], where 4=1+3, 12=2+4+6, 6=5+1
         sqrt   : out.data = [2.82, 6.93, 4.24, 0.0], where 2.82=(1+3)/sqrt(2),
                    6.93=(2+4+6)/sqrt(3), 4.24=(5+1)/sqrt(2)
         max    : out.data = [3, 6, 5, 0.0], where 3=max(1,3), 6=max(2,4,6), 5=max(5,1)
         last   : out.data = [3, 6, 1, 0.0], where 3=last(1,3), 6=last(2,4,6), 1=last(5,1)
         first  : out.data = [1, 2, 5, 0.0], where 1=first(1,3), 2=first(2,4,6), 5=first(5,1)

         and all above 0.0 = **pad_value**.

    Args:
        input (variable): The input variable which is a LoDTensor.
        pool_type (string): The pooling type of sequence_pool.
            It supports average, sum, sqrt and max.
        is_test (bool): Used to distinguish training from scoring mode. Default False.
        pad_value (float): Used to pad the pooling result for empty input sequence.

    Returns:
        The sequence pooling variable which is a Tensor.

    Examples:

        .. code-block:: python

             import paddle.fluid as fluid

             x = fluid.layers.data(name='x', shape=[7, 1],
                              dtype='float32', lod_level=1)
             avg_x = fluid.layers.sequence_pool(input=x, pool_type='average')
             sum_x = fluid.layers.sequence_pool(input=x, pool_type='sum')
             sqrt_x = fluid.layers.sequence_pool(input=x, pool_type='sqrt')
             max_x = fluid.layers.sequence_pool(input=x, pool_type='max')
             last_x = fluid.layers.sequence_pool(input=x, pool_type='last')
             first_x = fluid.layers.sequence_pool(input=x, pool_type='first')
    """
    assert not in_dygraph_mode(), (
        "sequence layer is not supported in dygraph mode yet.")
    helper = LayerHelper('sequence_pool', **locals())
    dtype = helper.input_dtype()
    pool_out = helper.create_variable_for_type_inference(dtype)
    max_index = helper.create_variable_for_type_inference(dtype)

    helper.append_op(
        type="sequence_pool",
        inputs={"X": input},
        outputs={"Out": pool_out,
                 "MaxIndex": max_index},
        attrs={
            "pooltype": pool_type.upper(),
            "is_test": is_test,
            "pad_value": pad_value
        })

    # when pool_type is max, variable max_index is initialized,
    # so we stop the gradient explicitly here
    if pool_type == 'max':
        max_index.stop_gradient = True

    return pool_out


@templatedoc()
def sequence_concat(input, name=None):
    """
    ${comment}

    Args:
        input(list): List of Variables to be concatenated.
        name(str|None): A name for this layer(optional). If set None, the layer
                       will be named automatically.

    Returns:
        Variable: Output variable of the concatenation.

    Examples:
        .. code-block:: python

           import paddle.fluid as fluid
           x = fluid.layers.data(name='x', shape=[10], dtype='float32')
           y = fluid.layers.data(name='y', shape=[10], dtype='float32')
           out = fluid.layers.sequence_concat(input=[x, y])
    """
    assert not in_dygraph_mode(), (
        "sequence layer is not supported in dygraph mode yet.")
    helper = LayerHelper('sequence_concat', **locals())
    out = helper.create_variable_for_type_inference(dtype=helper.input_dtype())
    helper.append_op(
        type='sequence_concat', inputs={'X': input}, outputs={'Out': [out]})
    return out


def sequence_first_step(input):
    """
    This function gets the first step of sequence.

    .. code-block:: text

       x is a 1-level LoDTensor:
         x.lod = [[2, 3, 2]]
         x.data = [1, 3, 2, 4, 6, 5, 1]
         x.dims = [7, 1]

       then output is a Tensor:
         out.dim = [3, 1]
         with condition len(x.lod[-1]) == out.dims[0]
         out.data = [1, 2, 5], where 1=first(1,3), 2=first(2,4,6), 5=first(5,1)

    Args:
        input(variable): The input variable which is a LoDTensor.

    Returns:
        The sequence's first step variable which is a Tensor.

    Examples:

        .. code-block:: python

             import paddle.fluid as fluid
             x = fluid.layers.data(name='x', shape=[7, 1],
                              dtype='float32', lod_level=1)
             x_first_step = fluid.layers.sequence_first_step(input=x)
    """
    return sequence_pool(input=input, pool_type="first")


def sequence_last_step(input):
    """
    This function gets the last step of sequence.

    .. code-block:: text

       x is a 1-level LoDTensor:
         x.lod = [[2, 3, 2]]
         x.data = [1, 3, 2, 4, 6, 5, 1]
         x.dims = [7, 1]

       then output is a Tensor:
         out.dim = [3, 1]
         with condition len(x.lod[-1]) == out.dims[0]
         out.data = [3, 6, 1], where 3=last(1,3), 6=last(2,4,6), 1=last(5,1)

    Args:
        input(variable): The input variable which is a LoDTensor.

    Returns:
        The sequence's last step variable which is a Tensor.

    Examples:

        .. code-block:: python

             import paddle.fluid as fluid
             x = fluid.layers.data(name='x', shape=[7, 1],
                              dtype='float32', lod_level=1)
             x_last_step = fluid.layers.sequence_last_step(input=x)
    """
    return sequence_pool(input=input, pool_type="last")


def sequence_slice(input, offset, length, name=None):
    """
    **Sequence Slice Layer**

    The layer crops a subsequence from given sequence with given start
    offset and subsequence length.

    It only supports sequence data (LoDTensor with lod_level equal to 1).

    .. code-block:: text

              - Case:

            Given the input Variable **input**:

                input.data = [[a1, a2], [b1, b2], [c1, c2], [d1, d2], [e1, e2]],
                input.lod = [[3, 2]],
                input.dims = (5, 2),

            with offset.data = [[0], [1]] and length.data = [[2], [1]],

            the output Variable will be

                out.data = [[a1, a2], [b1, b2], [e1, e2]],
                out.lod = [[2, 1]],
                out.dims = (3, 2).

    Note:
          The first dimension size of **input**, **offset** and **length**
          should be equal. The **offset** should start from 0.

    Args:
        input(Variable): The input Variable which consists of the complete
                         sequences.
        offset(Variable): The offset to slice each sequence.
        length(Variable): The length of each subsequence.
        name(str|None): A name for this layer(optional). If set None, the
                        layer will be named automatically.

    Returns:
        Variable: The output subsequences.

    Examples:

        .. code-block:: python

             import paddle.fluid as fluid
             import numpy as np
             seqs = fluid.layers.data(name='x', shape=[10, 5],
                              dtype='float32', lod_level=1)
             offset = fluid.layers.assign(input=np.array([[0, 1]]).astype("int32"))
             length = fluid.layers.assign(input=np.array([[2, 1]]).astype("int32"))
             subseqs = fluid.layers.sequence_slice(input=seqs, offset=offset,
                                                   length=length)
    """
    assert not in_dygraph_mode(), (
        "sequence layer is not supported in dygraph mode yet.")
    helper = LayerHelper("sequence_slice", **locals())
    dtype = helper.input_dtype()
    out = helper.create_variable_for_type_inference(dtype)

    offset.stop_gradient = True
    length.stop_gradient = True

    helper.append_op(
        type="sequence_slice",
        inputs={"X": input,
                "Offset": offset,
                "Length": length},
        outputs={"Out": out})

    return out


@templatedoc()
def pool2d(input,
           pool_size=-1,
           pool_type="max",
           pool_stride=1,
           pool_padding=0,
           global_pooling=False,
           use_cudnn=True,
           ceil_mode=False,
           name=None,
           exclusive=True):
    """
    ${comment}

    Args:
        input (Variable): The input tensor of pooling operator. The format of
                          input tensor is NCHW, where N is batch size, C is
                          the number of channels, H is the height of the
                          feature, and W is the width of the feature.
        pool_size (int|list|tuple): The pool kernel size. If pool kernel size is a tuple or list,
            it must contain two integers, (pool_size_Height, pool_size_Width).
            Otherwise, the pool kernel size will be a square of an int.
        pool_type: ${pooling_type_comment}
        pool_stride (int|list|tuple): The pool stride size. If pool stride size is a tuple or list,
            it must contain two integers, (pool_stride_Height, pool_stride_Width).
            Otherwise, the pool stride size will be a square of an int.
        pool_padding (int|list|tuple): The pool padding size. If pool padding size is a tuple,
            it must contain two integers, (pool_padding_on_Height, pool_padding_on_Width).
            Otherwise, the pool padding size will be a square of an int.
        global_pooling (bool): ${global_pooling_comment}
        use_cudnn (bool): ${use_cudnn_comment}
        ceil_mode (bool): ${ceil_mode_comment}
        name (str|None): A name for this layer(optional). If set None, the
                        layer will be named automatically.
        exclusive (bool): Whether to exclude padding points in average pooling
                          mode, default is true

    Returns:
        Variable: The pooling result.

    Raises:
        ValueError: If 'pool_type' is not "max" nor "avg"
        ValueError: If 'global_pooling' is False and 'pool_size' is -1
        ValueError: If 'use_cudnn' is not a bool value.

    Examples:

        .. code-block:: python

          import paddle.fluid as fluid
          data = fluid.layers.data(
              name='data', shape=[3, 32, 32], dtype='float32')
          pool2d = fluid.layers.pool2d(
                            input=data,
                            pool_size=2,
                            pool_type='max',
                            pool_stride=1,
                            global_pooling=False)
    """
    if pool_type not in ["max", "avg"]:
        raise ValueError(
            "Unknown pool_type: '%s'. It can only be 'max' or 'avg'.",
            str(pool_type))

    if global_pooling is False and pool_size == -1:
        raise ValueError(
            "When the global_pooling is False, pool_size must be passed "
            "and be a valid value. Received pool_size: " + str(pool_size))

    pool_size = utils.convert_to_list(pool_size, 2, 'pool_size')
    pool_padding = utils.convert_to_list(pool_padding, 2, 'pool_padding')
    pool_stride = utils.convert_to_list(pool_stride, 2, 'pool_stride')

    if not isinstance(use_cudnn, bool):
        raise ValueError("use_cudnn should be True or False")

    l_type = 'pool2d'

    helper = LayerHelper(l_type, **locals())
    dtype = helper.input_dtype()
    pool_out = helper.create_variable_for_type_inference(dtype)

    helper.append_op(
        type=l_type,
        inputs={"X": input},
        outputs={"Out": pool_out},
        attrs={
            "pooling_type": pool_type,
            "ksize": pool_size,
            "global_pooling": global_pooling,
            "strides": pool_stride,
            "paddings": pool_padding,
            "use_cudnn": use_cudnn,
            "ceil_mode": ceil_mode,
            "use_mkldnn": False,
            "exclusive": exclusive,
        })

    return pool_out


@templatedoc()
def pool3d(input,
           pool_size=-1,
           pool_type="max",
           pool_stride=1,
           pool_padding=0,
           global_pooling=False,
           use_cudnn=True,
           ceil_mode=False,
           name=None,
           exclusive=True):
    """
    ${comment}

    Args:
        input (Variable): The input tensor of pooling operator. The format of
                          input tensor is NCDHW, where N is batch size, C is
                          the number of channels, D is the depth of the feature,
                          H is the height of the feature, and W is the width
                          of the feature.
        pool_size (int|list|tuple): The pool kernel size. If pool kernel size 
            is a tuple or list, it must contain three integers, 
            (pool_size_Depth, pool_size_Height, pool_size_Width).
            Otherwise, the pool kernel size will be the cube of an int.
        pool_type (string): ${pooling_type_comment}
        pool_stride (int): stride of the pooling layer.
        pool_padding (int): padding size.
        global_pooling (bool): ${global_pooling_comment}
        use_cudnn (bool): ${use_cudnn_comment}
        ceil_mode (bool): ${ceil_mode_comment}
        name (str): A name for this layer(optional). If set None, the layer
            will be named automatically.
        exclusive (bool): Whether to exclude padding points in average pooling
                          mode, default is true

    Returns:
        Variable: output of pool3d layer.

    Examples:

        .. code-block:: python

          import paddle.fluid as fluid
          data = fluid.layers.data(
              name='data', shape=[3, 32, 32, 32], dtype='float32')
          pool3d = fluid.layers.pool3d(
                            input=data,
                            pool_size=2,
                            pool_type='max',
                            pool_stride=1,
                            global_pooling=False)
    """
    if pool_type not in ["max", "avg"]:
        raise ValueError(
            "Unknown pool_type: '%s'. It can only be 'max' or 'avg'.",
            str(pool_type))

    if global_pooling is False and pool_size == -1:
        raise ValueError(
            "When the global_pooling is False, pool_size must be passed "
            "and be a valid value. Received pool_size: " + str(pool_size))

    pool_size = utils.convert_to_list(pool_size, 3, 'pool_size')
    pool_padding = utils.convert_to_list(pool_padding, 3, 'pool_padding')
    pool_stride = utils.convert_to_list(pool_stride, 3, 'pool_stride')

    if not isinstance(use_cudnn, bool):
        raise ValueError("use_cudnn should be True or False")

    l_type = "pool3d"
    helper = LayerHelper(l_type, **locals())
    dtype = helper.input_dtype()
    pool_out = helper.create_variable_for_type_inference(dtype)

    helper.append_op(
        type=l_type,
        inputs={"X": input},
        outputs={"Out": pool_out},
        attrs={
            "pooling_type": pool_type,
            "ksize": pool_size,
            "global_pooling": global_pooling,
            "strides": pool_stride,
            "paddings": pool_padding,
            "use_cudnn": use_cudnn,
            "ceil_mode": ceil_mode,
            "use_mkldnn": False,
            "exclusive": exclusive,
        })

    return pool_out


@templatedoc(op_type="pool2d")
def adaptive_pool2d(input,
                    pool_size,
                    pool_type="max",
                    require_index=False,
                    name=None):
    """
    **Adaptive Pool2d Operator**
    The adaptive_pool2d operation calculates the output based on the input, pool_size,
    pool_type parameters. Input(X) and output(Out) are in NCHW format, where N is batch
    size, C is the number of channels, H is the height of the feature, and W is
    the width of the feature. Parameters(pool_size) should contain two elements which
    represent height and width, respectively. Also the H and W dimensions of output(Out)
    is same as Parameter(pool_size).

    For average adaptive pool2d:

    ..  math::

       hstart &= floor(i * H_{in} / H_{out})

       hend &= ceil((i + 1) * H_{in} / H_{out})

       wstart &= floor(j * W_{in} / W_{out})

       wend &= ceil((j + 1) * W_{in} / W_{out})

       Output(i ,j) &= \\frac{sum(Input[hstart:hend, wstart:wend])}{(hend - hstart) * (wend - wstart)}

    Args:
        input (Variable): The input tensor of pooling operator. The format of
                          input tensor is NCHW, where N is batch size, C is
                          the number of channels, H is the height of the
                          feature, and W is the width of the feature.
        pool_size (int|list|tuple): The pool kernel size. If pool kernel size is a tuple or list,
            it must contain two integers, (pool_size_Height, pool_size_Width).
        pool_type: ${pooling_type_comment}
        require_index (bool): If true, the index of max pooling point will be returned along
            with outputs. It cannot be set in average pooling type.
        name (str|None): A name for this layer(optional). If set None, the
                        layer will be named automatically.

    Returns:
        Variable: The pooling result.

    Raises:
        ValueError: 'pool_type' is not 'max' nor 'avg'.
        ValueError: invalid setting 'require_index' true when 'pool_type' is 'avg'.
        ValueError: 'pool_size' should be a list or tuple with length as 2.

    Examples:
        .. code-block:: python

          # suppose input data in shape of [N, C, H, W], `pool_size` is [m, n],
          # output shape is [N, C, m, n], adaptive pool divide H and W dimentions
          # of input data into m * n grids averagely and performs poolings in each
          # grid to get output.
          # adaptive average pool performs calculations as follow:
          #
          #     for i in range(m):
          #         for j in range(n):
          #             hstart = floor(i * H / m)
          #             hend = ceil((i + 1) * H / m)
          #             wstart = floor(i * W / n)
          #             wend = ceil((i + 1) * W / n)
          #             output[:, :, i, j] = avg(input[:, :, hstart: hend, wstart: wend])
          #
          import paddle.fluid as fluid
          data = fluid.layers.data(
              name='data', shape=[3, 32, 32], dtype='float32')
          pool_out = fluid.layers.adaptive_pool2d(
                            input=data,
                            pool_size=[3, 3],
                            pool_type='avg')
    """
    if pool_type not in ["max", "avg"]:
        raise ValueError(
            "Unknown pool_type: '%s'. It can only be 'max' or 'avg'.",
            str(pool_type))

    if pool_type == "avg" and require_index:
        raise ValueError(
            "invalid setting 'require_index' true when 'pool_type' is 'avg'.")

    pool_size = utils.convert_to_list(pool_size, 2, 'pool_size')

    if pool_type == "max":
        l_type = 'max_pool2d_with_index'
    else:
        l_type = "pool2d"

    helper = LayerHelper(l_type, **locals())
    dtype = helper.input_dtype()
    pool_out = helper.create_variable_for_type_inference(dtype)

    outputs = {"Out": pool_out}
    if pool_type == "max":
        mask = helper.create_variable_for_type_inference(dtype)
        outputs["Mask"] = mask

    helper.append_op(
        type=l_type,
        inputs={"X": input},
        outputs=outputs,
        attrs={
            "pooling_type": pool_type,
            "ksize": pool_size,
            "adaptive": True,
        })

    return (pool_out, mask) if require_index else pool_out


@templatedoc(op_type="pool3d")
def adaptive_pool3d(input,
                    pool_size,
                    pool_type="max",
                    require_index=False,
                    name=None):
    """
    **Adaptive Pool3d Operator**
    The adaptive_pool3d operation calculates the output based on the input, pool_size,
    pool_type parameters. Input(X) and output(Out) are in NCDHW format, where N is batch
    size, C is the number of channels, D is the depth of the feature, H is the height of
    the feature, and W is the width of the feature. Parameters(pool_size) should contain
    three elements which represent height and width, respectively. Also the D, H and W
    dimensions of output(Out) is same as Parameter(pool_size).

    For average adaptive pool3d:

    ..  math::

      dstart &= floor(i * D_{in} / D_{out})

      dend &= ceil((i + 1) * D_{in} / D_{out})

      hstart &= floor(j * H_{in} / H_{out})

      hend &= ceil((j + 1) * H_{in} / H_{out})

      wstart &= floor(k * W_{in} / W_{out})

      wend &= ceil((k + 1) * W_{in} / W_{out})

      Output(i ,j, k) &= \\frac{sum(Input[dstart:dend, hstart:hend, wstart:wend])}{(dend - dstart) * (hend - hstart) * (wend - wstart)}

    Args:
        input (Variable): The input tensor of pooling operator. The format of
                          input tensor is NCDHW, where N is batch size, C is
                          the number of channels, D is the depth of the feature,
                          H is the height of the feature, and W is the width of the feature.
        pool_size (int|list|tuple): The pool kernel size. If pool kernel size is a tuple or list,
            it must contain three integers, (Depth, Height, Width).
        pool_type: ${pooling_type_comment}
        require_index (bool): If true, the index of max pooling point will be returned along
            with outputs. It cannot be set in average pooling type.
        name (str|None): A name for this layer(optional). If set None, the
                        layer will be named automatically.

    Returns:
        Variable: The pooling result.

    Raises:
        ValueError: 'pool_type' is not 'max' nor 'avg'.
        ValueError: invalid setting 'require_index' true when 'pool_type' is 'avg'.
        ValueError: 'pool_size' should be a list or tuple with length as 2.

    Examples:
        .. code-block:: python

          # suppose input data in shape of [N, C, D, H, W], `pool_size` is [l, m, n],
          # output shape is [N, C, l, m, n], adaptive pool divide D, H and W dimentions
          # of input data into l * m * n grids averagely and performs poolings in each
          # grid to get output.
          # adaptive average pool performs calculations as follow:
          #
          #     for i in range(l):
          #         for j in range(m):
          #             for k in range(n):
          #                 dstart = floor(i * D / l)
          #                 dend = ceil((i + 1) * D / l)
          #                 hstart = floor(j * H / m)
          #                 hend = ceil((j + 1) * H / m)
          #                 wstart = floor(k * W / n)
          #                 wend = ceil((k + 1) * W / n)
          #                 output[:, :, i, j, k] =
          #                     avg(input[:, :, dstart:dend, hstart: hend, wstart: wend])
          #

          import paddle.fluid as fluid

          data = fluid.layers.data(
              name='data', shape=[3, 32, 32, 32], dtype='float32')
          pool_out = fluid.layers.adaptive_pool3d(
                            input=data,
                            pool_size=[3, 3, 3],
                            pool_type='avg')
    """
    if pool_type not in ["max", "avg"]:
        raise ValueError(
            "Unknown pool_type: '%s'. It can only be 'max' or 'avg'.",
            str(pool_type))

    if pool_type == "avg" and require_index:
        raise ValueError(
            "invalid setting 'require_index' true when 'pool_type' is 'avg'.")

    pool_size = utils.convert_to_list(pool_size, 3, 'pool_size')

    if pool_type == "max":
        l_type = 'max_pool3d_with_index'
    else:
        l_type = "pool3d"

    helper = LayerHelper(l_type, **locals())
    dtype = helper.input_dtype()
    pool_out = helper.create_variable_for_type_inference(dtype)

    outputs = {"Out": pool_out}
    if pool_type == "max":
        mask = helper.create_variable_for_type_inference(dtype)
        outputs["Mask"] = mask

    helper.append_op(
        type=l_type,
        inputs={"X": input},
        outputs=outputs,
        attrs={
            "pooling_type": pool_type,
            "ksize": pool_size,
            "adaptive": True,
        })

    return (pool_out, mask) if require_index else pool_out


def batch_norm(input,
               act=None,
               is_test=False,
               momentum=0.9,
               epsilon=1e-05,
               param_attr=None,
               bias_attr=None,
               data_layout='NCHW',
               in_place=False,
               name=None,
               moving_mean_name=None,
               moving_variance_name=None,
               do_model_average_for_mean_and_var=False,
               fuse_with_relu=False,
               use_global_stats=False):
    """
    **Batch Normalization Layer**

    Can be used as a normalizer function for conv2d and fully_connected operations.
    The required data format for this layer is one of the following:

    1. NHWC `[batch, in_height, in_width, in_channels]`

    2. NCHW `[batch, in_channels, in_height, in_width]`

    Refer to `Batch Normalization: Accelerating Deep Network Training by Reducing
    Internal Covariate Shift <https://arxiv.org/pdf/1502.03167.pdf>`_
    for more details.

    :math:`input` is the input features over a mini-batch.

    ..  math::

        \\mu_{\\beta} &\\gets \\frac{1}{m} \\sum_{i=1}^{m} x_i \\qquad &//\\
        \ mini-batch\ mean \\\\
        \\sigma_{\\beta}^{2} &\\gets \\frac{1}{m} \\sum_{i=1}^{m}(x_i - \\
        \\mu_{\\beta})^2 \\qquad &//\ mini-batch\ variance \\\\
        \\hat{x_i} &\\gets \\frac{x_i - \\mu_\\beta} {\\sqrt{\\
        \\sigma_{\\beta}^{2} + \\epsilon}} \\qquad &//\ normalize \\\\
        y_i &\\gets \\gamma \\hat{x_i} + \\beta \\qquad &//\ scale\ and\ shift


    When use_global_stats = True, the :math:`\\mu_{\\beta}`
    and :math:`\\sigma_{\\beta}^{2}` are not the statistics of one mini-batch.
    They are global (or running) statistics. (It usually got from the
    pre-trained model.)
    The training and testing (or inference) have the same behavior:

    ..  math::

        \\hat{x_i} &\\gets \\frac{x_i - \\mu_\\beta} {\\sqrt{\\
        \\sigma_{\\beta}^{2} + \\epsilon}}  \\\\
        y_i &\\gets \\gamma \\hat{x_i} + \\beta

    Args:
        input(variable): The rank of input variable can be 2, 3, 4, 5.
        act(string, Default None): Activation type, linear|relu|prelu|...
        is_test (bool, Default False): A flag indicating whether it is in
            test phrase or not.
        momentum(float, Default 0.9): The value used for the moving_mean and
            moving_var computation. The updated formula is:
            :math:`moving\_mean = moving\_mean * momentum + new\_mean * (1. - momentum)`
            :math:`moving\_var = moving\_var * momentum + new\_var * (1. - momentum)`
            Default is 0.9.
        epsilon(float, Default 1e-05): A value added to the denominator for
            numerical stability. Default is 1e-5.
        param_attr(ParamAttr|None): The parameter attribute for Parameter `scale`
             of batch_norm. If it is set to None or one attribute of ParamAttr, batch_norm
	     will create ParamAttr as param_attr, the name of scale can be set in ParamAttr.
	     If the Initializer of the param_attr is not set, the parameter is initialized 
	     with Xavier. Default: None.
        bias_attr(ParamAttr|None): The parameter attribute for the bias of batch_norm.
             If it is set to None or one attribute of ParamAttr, batch_norm
	     will create ParamAttr as bias_attr, the name of bias can be set in ParamAttr. 
	     If the Initializer of the bias_attr is not set, the bias is initialized zero. 
	     Default: None.
        data_layout(string, default NCHW): NCHW|NHWC
        in_place(bool, Default False): Make the input and output of batch norm reuse memory.
        name(string, Default None): A name for this layer(optional). If set None, the layer
            will be named automatically.
        moving_mean_name(string, Default None): The name of moving_mean which store the global Mean. If it 
            is set to None, batch_norm will save global mean with a random name, otherwise, batch_norm 
            will save global mean with the string.
        moving_variance_name(string, Default None): The name of the moving_variance which store the global Variance.
            If it is set to None, batch_norm will save global variance with a random name, otherwise, batch_norm 
            will save global variance with the string.
        do_model_average_for_mean_and_var(bool, Default False): Do model average for mean and variance or not.
        fuse_with_relu (bool): if True, this OP performs relu after batch norm.
        use_global_stats(bool, Default False): Whether to use global mean and
            variance. In inference or test mode, set use_global_stats to true
            or is_test to true, and the behavior is equivalent.
            In train mode, when setting use_global_stats True, the global mean
            and variance are also used during train period.

    Returns:
        Variable: A tensor variable which is the result after applying batch normalization on the input.

    Examples:

        .. code-block:: python

            import paddle.fluid as fluid
            x = fluid.layers.data(name='x', shape=[3, 7, 3, 7], dtype='float32', append_batch_size=False)
            hidden1 = fluid.layers.fc(input=x, size=200, param_attr='fc1.w')
            hidden2 = fluid.layers.batch_norm(input=hidden1)
    """
    assert bias_attr is not False, "bias_attr should not be False in batch_norm."
    helper = LayerHelper('batch_norm', **locals())
    dtype = helper.input_dtype()

    # use fp32 for bn parameter
    if dtype == core.VarDesc.VarType.FP16:
        dtype = core.VarDesc.VarType.FP32

    input_shape = input.shape
    if data_layout == 'NCHW':
        channel_num = input_shape[1]
    else:
        if data_layout == 'NHWC':
            channel_num = input_shape[-1]
        else:
            raise ValueError("unsupported data layout:" + data_layout)

    param_shape = [channel_num]

    # create parameter
    scale = helper.create_parameter(
        attr=helper.param_attr,
        shape=param_shape,
        dtype=dtype,
        default_initializer=Constant(1.0))
    bias = helper.create_parameter(
        attr=helper.bias_attr, shape=param_shape, dtype=dtype, is_bias=True)

    mean = helper.create_parameter(
        attr=ParamAttr(
            name=moving_mean_name,
            initializer=Constant(0.0),
            trainable=False,
            do_model_average=do_model_average_for_mean_and_var),
        shape=param_shape,
        dtype=dtype)
    mean.stop_gradient = True

    variance = helper.create_parameter(
        attr=ParamAttr(
            name=moving_variance_name,
            initializer=Constant(1.0),
            trainable=False,
            do_model_average=do_model_average_for_mean_and_var),
        shape=param_shape,
        dtype=dtype)
    variance.stop_gradient = True

    # create output
    # mean and mean_out share the same memory
    mean_out = mean
    # variance and variance out share the same memory
    variance_out = variance
    saved_mean = helper.create_variable_for_type_inference(
        dtype=dtype, stop_gradient=True)
    saved_variance = helper.create_variable_for_type_inference(
        dtype=dtype, stop_gradient=True)

    batch_norm_out = input if in_place else helper.create_variable_for_type_inference(
        dtype)

    helper.append_op(
        type="batch_norm",
        inputs={
            "X": input,
            "Scale": scale,
            "Bias": bias,
            "Mean": mean,
            "Variance": variance
        },
        outputs={
            "Y": batch_norm_out,
            "MeanOut": mean_out,
            "VarianceOut": variance_out,
            "SavedMean": saved_mean,
            "SavedVariance": saved_variance
        },
        attrs={
            "momentum": momentum,
            "epsilon": epsilon,
            "is_test": is_test,
            "data_layout": data_layout,
            "use_mkldnn": False,
            "fuse_with_relu": fuse_with_relu,
            "use_global_stats": use_global_stats
        })

    return helper.append_activation(batch_norm_out)


def data_norm(input,
              act=None,
              epsilon=1e-05,
              param_attr=None,
              data_layout='NCHW',
              in_place=False,
              name=None,
              moving_mean_name=None,
              moving_variance_name=None,
              do_model_average_for_mean_and_var=False):
    """
    **Data Normalization Layer**

    Can be used as a normalizer function for conv2d and fully_connected operations.
    The required data format for this layer is one of the following:

    1. NHWC `[batch, in_height, in_width, in_channels]`

    2. NCHW `[batch, in_channels, in_height, in_width]`

    :math:`input` is the input features over a mini-batch.

    ..  math::

        \\mu_{\\beta} &\\gets \\frac{1}{m} \\sum_{i=1}^{m} x_i \\qquad &//\\
        \ mini-batch\ mean \\\\
        \\sigma_{\\beta}^{2} &\\gets \\frac{1}{m} \\sum_{i=1}^{m}(x_i - \\
        \\mu_{\\beta})^2 \\qquad &//\ mini-batch\ variance \\\\
        \\hat{x_i} &\\gets \\frac{x_i - \\mu_\\beta} {\\sqrt{\\
        \\sigma_{\\beta}^{2} + \\epsilon}} \\qquad &//\ normalize \\\\
        y_i &\\gets \\gamma \\hat{x_i} + \\beta \\qquad &//\ scale\ and\ shift

    Args:
        input(variable): The input variable which is a LoDTensor.
        act(string, Default None): Activation type, linear|relu|prelu|...
        epsilon(float, Default 1e-05):
        param_attr(ParamAttr): The parameter attribute for Parameter `scale`.
        data_layout(string, default NCHW): NCHW|NHWC
        in_place(bool, Default False): Make the input and output of batch norm reuse memory.
        name(string, Default None): A name for this layer(optional). If set None, the layer
            will be named automatically.
        moving_mean_name(string, Default None): The name of moving_mean which store the global Mean.
        moving_variance_name(string, Default None): The name of the moving_variance which store the global Variance.
        do_model_average_for_mean_and_var(bool, Default False): Do model average for mean and variance or not.

    Returns:
        Variable: A tensor variable which is the result after applying data normalization on the input.

    Examples:

        .. code-block:: python
            
            import paddle.fluid as fluid

            hidden1 = fluid.layers.data(name="hidden1", shape=[200])
            hidden2 = fluid.layers.data_norm(name="hidden2", input=hidden1)
    """
    helper = LayerHelper('data_norm', **locals())
    dtype = helper.input_dtype()

    input_shape = input.shape
    if data_layout == 'NCHW':
        channel_num = input_shape[1]
    else:
        if data_layout == 'NHWC':
            channel_num = input_shape[-1]
        else:
            raise ValueError("unsupported data layout:" + data_layout)

    param_shape = [channel_num]

    batch_size_default = 1e4
    batch_sum_default = 0.0
    batch_square_sum_default = 1e4

    if param_attr and isinstance(param_attr, dict):
        batch_size_default = param_attr.get("batch_size", 1e4)
        batch_sum_default = param_attr.get("batch_sum", 0.0)
        batch_square_sum_default = param_attr.get("batch_square", 1e4)

    # create parameter
    batch_size = helper.create_parameter(
        attr=ParamAttr(
            name=name + '.batch_size',
            initializer=Constant(value=float(batch_size_default)),
            trainable=True),
        shape=param_shape,
        dtype=input.dtype)

    batch_sum = helper.create_parameter(
        attr=ParamAttr(
            name=name + '.batch_sum',
            initializer=Constant(value=float(batch_sum_default)),
            trainable=True),
        shape=param_shape,
        dtype=input.dtype)

    batch_square_sum = helper.create_parameter(
        attr=ParamAttr(
            name=name + '.batch_square_sum',
            initializer=Constant(value=float(batch_square_sum_default)),
            trainable=True),
        shape=param_shape,
        dtype=input.dtype)

    means = helper.create_variable(dtype=dtype, stop_gradient=True)
    scales = helper.create_variable(dtype=dtype, stop_gradient=True)

    data_norm_out = input if in_place else helper.create_variable(dtype=dtype)

    helper.append_op(
        type="data_norm",
        inputs={
            "X": input,
            "BatchSize": batch_size,
            "BatchSum": batch_sum,
            "BatchSquareSum": batch_square_sum
        },
        outputs={"Y": data_norm_out,
                 "Means": means,
                 "Scales": scales},
        attrs={"epsilon": epsilon})

    return helper.append_activation(data_norm_out)


@templatedoc()
def layer_norm(input,
               scale=True,
               shift=True,
               begin_norm_axis=1,
               epsilon=1e-05,
               param_attr=None,
               bias_attr=None,
               act=None,
               name=None):
    """
    ${comment}

    The formula is as follows:

    ..  math::

        \\mu & = \\frac{1}{H}\\sum_{i=1}^{H} a_i

        \\sigma & = \\sqrt{\\frac{1}{H}\sum_{i=1}^{H}(a_i - \\mu)^2}

        h & = f(\\frac{g}{\\sigma}(a - \\mu) + b)

    * :math:`a`: the vector representation of the summed inputs to the neurons
    in that layer.

    * :math:`H`: the number of hidden units in a layers

    * :math:`g`: the trainable scale parameter.

    * :math:`b`: the trainable bias parameter.

    Args:
        input(Variable): The input tensor variable.
        scale(bool): Whether to learn the adaptive gain :math:`g` after
            normalization. Default True.
        shift(bool): Whether to learn the adaptive bias :math:`b` after
            normalization. Default True.
        begin_norm_axis(int): The normalization will be performed along
            dimensions from :attr:`begin_norm_axis` to :attr:`rank(input)`.
            Default 1.
        epsilon(float): The small value added to the variance to prevent
            division by zero. Default 1e-05.
        param_attr(ParamAttr|None): The parameter attribute for the learnable
            gain :math:`g`. If :attr:`scale` is False, :attr:`param_attr` is
            omitted. If :attr:`scale` is True and :attr:`param_attr` is None,
            a default :code:`ParamAttr` would be added as scale. The
            :attr:`param_attr` is initialized as 1 if it is added. Default None.
        bias_attr(ParamAttr|None): The parameter attribute for the learnable
            bias :math:`b`. If :attr:`shift` is False, :attr:`bias_attr` is
            omitted. If :attr:`shift` is True and :attr:`param_attr` is None,
            a default :code:`ParamAttr` would be added as bias. The
            :attr:`bias_attr` is initialized as 0 if it is added. Default None.
        act(str): Activation to be applied to the output of layer normalizaiton.
                  Default None.
        name(str): The name of this layer. It is optional. Default None, and a
                   unique name would be generated automatically.

    Returns:
        ${y_comment}

    Examples:

        >>> import paddle.fluid as fluid
        >>> data = fluid.layers.data(name='data', shape=[3, 32, 32],
        >>>                          dtype='float32')
        >>> x = fluid.layers.layer_norm(input=data, begin_norm_axis=1)
    """
    assert in_dygraph_mode(
    ) is not True, "please use FC instead of fc in dygraph mode!"
    helper = LayerHelper('layer_norm', **locals())
    dtype = helper.input_dtype()

    # create intput and parameters
    inputs = {'X': input}
    input_shape = input.shape
    param_shape = [reduce(lambda x, y: x * y, input_shape[begin_norm_axis:])]
    if scale:
        scale = helper.create_parameter(
            attr=helper.param_attr,
            shape=param_shape,
            dtype=dtype,
            default_initializer=Constant(1.0))
        inputs['Scale'] = scale
    if shift:
        assert bias_attr is not False
        bias = helper.create_parameter(
            attr=helper.bias_attr, shape=param_shape, dtype=dtype, is_bias=True)
        inputs['Bias'] = bias

    # create output
    mean_out = helper.create_variable_for_type_inference(
        dtype=dtype, stop_gradient=True)
    variance_out = helper.create_variable_for_type_inference(
        dtype=dtype, stop_gradient=True)
    layer_norm_out = helper.create_variable_for_type_inference(dtype)

    helper.append_op(
        type="layer_norm",
        inputs=inputs,
        outputs={
            "Y": layer_norm_out,
            "Mean": mean_out,
            "Variance": variance_out,
        },
        attrs={"epsilon": epsilon,
               "begin_norm_axis": begin_norm_axis})

    return helper.append_activation(layer_norm_out)


@templatedoc()
def group_norm(input,
               groups,
               epsilon=1e-05,
               param_attr=None,
               bias_attr=None,
               act=None,
               data_layout='NCHW',
               name=None):
    """
    **Group Normalization Layer**

    Refer to `Group Normalization <https://arxiv.org/abs/1803.08494>`_ .

    Args:
        input(Variable): The input tensor variable.
        groups(int): The number of groups that divided from channels.
        epsilon(float): The small value added to the variance to prevent
            division by zero.
        param_attr(ParamAttr|None): The parameter attribute for the learnable
            scale :math:`g`. If it is set to False, no scale will be added to the output units.
            If it is set to None, the bias is initialized one. Default: None.
        bias_attr(ParamAttr|None): The parameter attribute for the learnable
            bias :math:`b`. If it is set to False, no bias will be added to the output units.
            If it is set to None, the bias is initialized zero. Default: None.
        act(str): Activation to be applied to the output of group normalizaiton.
        data_layout(string|NCHW): Only NCHW is supported.
        name (str): The name of this layer. It is optional.

    Returns:
        Variable: A tensor variable which is the result after applying group normalization on the input.

    Examples:

        >>> import paddle.fluid as fluid
        >>> data = fluid.layers.data(name='data', shape=[8, 32, 32],
        >>>                          dtype='float32')
        >>> x = fluid.layers.group_norm(input=data, groups=4)
    """
    helper = LayerHelper('group_norm', **locals())
    dtype = helper.input_dtype()

    # create intput and parameters
    inputs = {'X': input}
    input_shape = input.shape
    if data_layout != 'NCHW':
        raise ValueError("unsupported data layout:" + data_layout)
    param_shape = [input_shape[1]]
    if param_attr:
        scale = helper.create_parameter(
            attr=helper.param_attr,
            shape=param_shape,
            dtype=dtype,
            default_initializer=Constant(1.0))
        inputs['Scale'] = scale
    if bias_attr:
        bias = helper.create_parameter(
            attr=helper.bias_attr, shape=param_shape, dtype=dtype, is_bias=True)
        inputs['Bias'] = bias

    # create output
    mean_out = helper.create_variable(dtype=dtype, stop_gradient=True)
    variance_out = helper.create_variable(dtype=dtype, stop_gradient=True)
    group_norm_out = helper.create_variable(dtype=dtype)

    helper.append_op(
        type="group_norm",
        inputs=inputs,
        outputs={
            "Y": group_norm_out,
            "Mean": mean_out,
            "Variance": variance_out,
        },
        attrs={"epsilon": epsilon,
               "groups": groups})

    return helper.append_activation(group_norm_out)


@templatedoc()
def spectral_norm(weight, dim=0, power_iters=1, eps=1e-12, name=None):
    """
    **Spectral Normalization Layer**

    This layer calculates the spectral normalization value of weight parameters of
    fc, conv1d, conv2d, conv3d layers which should be 2-D, 3-D, 4-D, 5-D
    Parameters. Calculations are showed as follows.

    Step 1:
    Generate vector U in shape of [H], and V in shape of [W].
    While H is the :attr:`dim` th dimension of the input weights,
    and W is the product result of remaining dimensions.

    Step 2:
    :attr:`power_iters` shoule be a positive interger, do following
    calculations with U and V for :attr:`power_iters` rounds.

    .. math:: 

        \mathbf{v} := \\frac{\mathbf{W}^{T} \mathbf{u}}{\|\mathbf{W}^{T} \mathbf{u}\|_2}

        \mathbf{u} := \\frac{\mathbf{W}^{T} \mathbf{v}}{\|\mathbf{W}^{T} \mathbf{v}\|_2}

    Step 3:
    Calculate :math:`\sigma(\mathbf{W})` and normalize weight values.

    .. math::

        \sigma(\mathbf{W}) = \mathbf{u}^{T} \mathbf{W} \mathbf{v}

        \mathbf{W} = \\frac{\mathbf{W}}{\sigma(\mathbf{W})}
                

    Refer to `Spectral Normalization <https://arxiv.org/abs/1802.05957>`_ .

    Args:
        weight(${weight_type}): ${weight_comment}
        dim(int): ${dim_comment}
        power_iters(int): ${power_iters_comment}
        eps(float): ${eps_comment}
        name (str): The name of this layer. It is optional.

    Returns:
        Variable: A tensor variable of weight parameters after spectral normalization.

    Examples:
       .. code-block:: python

            import paddle.fluid as fluid

            weight = fluid.layers.data(name='weight', shape=[2, 8, 32, 32], 
                                       append_batch_size=False, dtype='float32')
            x = fluid.layers.spectral_norm(weight=weight, dim=1, power_iters=2)
    """
    helper = LayerHelper('spectral_norm', **locals())
    dtype = weight.dtype

    # create intput and parameters
    inputs = {'Weight': weight}
    input_shape = weight.shape
    h = input_shape[dim]
    w = np.prod(input_shape) // h

    u = helper.create_parameter(
        attr=ParamAttr(),
        shape=[h],
        dtype=dtype,
        default_initializer=Normal(0., 1.))
    u.stop_gradient = True
    inputs['U'] = u
    v = helper.create_parameter(
        attr=ParamAttr(),
        shape=[w],
        dtype=dtype,
        default_initializer=Normal(0., 1.))
    inputs['V'] = v
    v.stop_gradient = True

    # create output
    out = helper.create_variable(dtype=dtype)

    helper.append_op(
        type="spectral_norm",
        inputs=inputs,
        outputs={"Out": out, },
        attrs={
            "dim": dim,
            "power_iters": power_iters,
            "eps": eps,
        })

    return out


def conv2d_transpose(input,
                     num_filters,
                     output_size=None,
                     filter_size=None,
                     padding=0,
                     stride=1,
                     dilation=1,
                     groups=None,
                     param_attr=None,
                     bias_attr=None,
                     use_cudnn=True,
                     act=None,
                     name=None):
    """
    **Convlution2D transpose layer**

    The convolution2D transpose layer calculates the output based on the input,
    filter, and dilations, strides, paddings. Input(Input) and output(Output)
    are in NCHW format. Where N is batch size, C is the number of channels,
    H is the height of the feature, and W is the width of the feature.
    Parameters(dilations, strides, paddings) are two elements. These two elements
    represent height and width, respectively. The details of convolution transpose
    layer, please refer to the following explanation and references
    `therein <http://www.matthewzeiler.com/wp-content/uploads/2017/07/cvpr2010.pdf>`_.
    If bias attribution and activation type are provided, bias is added to
    the output of the convolution, and the corresponding activation function
    is applied to the final result.

    For each input :math:`X`, the equation is:

    .. math::

        Out = \sigma (W \\ast X + b)

    Where:

    * :math:`X`: Input value, a tensor with NCHW format.
    * :math:`W`: Filter value, a tensor with MCHW format.
    * :math:`\\ast`: Convolution operation.
    * :math:`b`: Bias value, a 2-D tensor with shape [M, 1].
    * :math:`\\sigma`: Activation function.
    * :math:`Out`: Output value, the shape of :math:`Out` and :math:`X` may be different.

    Example:

        - Input:

          Input shape: :math:`(N, C_{in}, H_{in}, W_{in})`

          Filter shape: :math:`(C_{in}, C_{out}, H_f, W_f)`

        - Output:

          Output shape: :math:`(N, C_{out}, H_{out}, W_{out})`

        Where

        .. math::

           H^\prime_{out} &= (H_{in} - 1) * strides[0] - 2 * paddings[0] + dilations[0] * (H_f - 1) + 1 \\\\
           W^\prime_{out} &= (W_{in} - 1) * strides[1] - 2 * paddings[1] + dilations[1] * (W_f - 1) + 1 \\\\
           H_{out} &\in [ H^\prime_{out}, H^\prime_{out} + strides[0] ) \\\\
           W_{out} &\in [ W^\prime_{out}, W^\prime_{out} + strides[1] )

    Args:
        input(Variable): The input image with [N, C, H, W] format.
        num_filters(int): The number of the filter. It is as same as the output
            image channel.
        output_size(int|tuple|None): The output image size. If output size is a
            tuple, it must contain two integers, (image_H, image_W). None if use
            filter_size, padding, and stride to calculate output_size.
            if output_size and filter_size are specified at the same time, They
            should follow the formula above.
        filter_size(int|tuple|None): The filter size. If filter_size is a tuple,
            it must contain two integers, (filter_size_H, filter_size_W).
            Otherwise, the filter will be a square. None if use output size to
            calculate filter_size.
        padding(int|tuple): The padding size. If padding is a tuple, it must
            contain two integers, (padding_H, padding_W). Otherwise, the
            padding_H = padding_W = padding. Default: padding = 0.
        stride(int|tuple): The stride size. If stride is a tuple, it must
            contain two integers, (stride_H, stride_W). Otherwise, the
            stride_H = stride_W = stride. Default: stride = 1.
        dilation(int|tuple): The dilation size. If dilation is a tuple, it must
            contain two integers, (dilation_H, dilation_W). Otherwise, the
            dilation_H = dilation_W = dilation. Default: dilation = 1.
        groups(int): The groups number of the Conv2d transpose layer. Inspired by
            grouped convolution in Alex Krizhevsky's Deep CNN paper, in which
            when group=2, the first half of the filters is only connected to the
            first half of the input channels, while the second half of the
            filters is only connected to the second half of the input channels.
            Default: groups = 1.
        param_attr (ParamAttr|None): The parameter attribute for learnable parameters/weights
            of conv2d_transpose. If it is set to None or one attribute of ParamAttr, conv2d_transpose
            will create ParamAttr as param_attr. If the Initializer of the param_attr
            is not set, the parameter is initialized with Xavier. Default: None.
        bias_attr (ParamAttr|bool|None): The parameter attribute for the bias of conv2d_transpose.
            If it is set to False, no bias will be added to the output units.
            If it is set to None or one attribute of ParamAttr, conv2d_transpose
            will create ParamAttr as bias_attr. If the Initializer of the bias_attr
            is not set, the bias is initialized zero. Default: None.
        use_cudnn(bool): Use cudnn kernel or not, it is valid only when the cudnn
            library is installed. Default: True.
        act (str): Activation type, if it is set to None, activation is not appended.
            Default: None.
        name(str|None): A name for this layer(optional). If set None, the layer
            will be named automatically. Default: True.

    Returns:
        Variable: The tensor variable storing the convolution transpose result.

    Raises:
        ValueError: If the shapes of input, filter_size, stride, padding and
                    groups mismatch.

    Examples:
       .. code-block:: python

          import paddle.fluid as fluid
          data = fluid.layers.data(name='data', shape=[3, 32, 32], dtype='float32')
          conv2d_transpose = fluid.layers.conv2d_transpose(input=data, num_filters=2, filter_size=3)
    """
    assert param_attr is not False, "param_attr should not be False in conv2d_transpose."
    input_channel = input.shape[1]

    op_type = 'conv2d_transpose'
    if (input_channel == groups and num_filters == input_channel and
            not use_cudnn):
        op_type = 'depthwise_conv2d_transpose'

    helper = LayerHelper(op_type, **locals())
    if not isinstance(input, Variable):
        raise TypeError("Input of conv2d_transpose must be Variable")

    padding = utils.convert_to_list(padding, 2, 'padding')
    stride = utils.convert_to_list(stride, 2, 'stride')
    dilation = utils.convert_to_list(dilation, 2, 'dilation')

    if not isinstance(use_cudnn, bool):
        raise ValueError("use_cudnn should be True or False")

    if filter_size is None:
        if output_size is None:
            raise ValueError("output_size must be set when filter_size is None")
        if isinstance(output_size, int):
            output_size = [output_size, output_size]

        h_in = input.shape[2]
        w_in = input.shape[3]

        filter_size_h = (output_size[0] - (h_in - 1) * stride[0] + 2 *
                         padding[0] - 1) // dilation[0] + 1
        filter_size_w = (output_size[1] - (w_in - 1) * stride[1] + 2 *
                         padding[1] - 1) // dilation[1] + 1
        filter_size = [filter_size_h, filter_size_w]
    else:
        filter_size = utils.convert_to_list(filter_size, 2,
                                            'conv2d_transpose.filter_size')

    if output_size is None:
        output_size = []
    elif isinstance(output_size, list) or isinstance(output_size, int):
        output_size = utils.convert_to_list(output_size, 2, 'output_size')
    else:
        raise ValueError("output_size should be list or int")
    padding = utils.convert_to_list(padding, 2, 'padding')
    groups = 1 if groups is None else groups
    filter_shape = [input_channel, num_filters // groups] + filter_size

    img_filter = helper.create_parameter(
        dtype=input.dtype, shape=filter_shape, attr=helper.param_attr)

    pre_bias = helper.create_variable_for_type_inference(dtype=input.dtype)
    helper.append_op(
        type=op_type,
        inputs={'Input': [input],
                'Filter': [img_filter]},
        outputs={'Output': pre_bias},
        attrs={
            'output_size': output_size,
            'strides': stride,
            'paddings': padding,
            'dilations': dilation,
            'groups': groups,
            'use_cudnn': use_cudnn
        })

    pre_act = helper.append_bias_op(pre_bias, dim_start=1, dim_end=2)
    out = helper.append_activation(pre_act)
    return out


def conv3d_transpose(input,
                     num_filters,
                     output_size=None,
                     filter_size=None,
                     padding=0,
                     stride=1,
                     dilation=1,
                     groups=None,
                     param_attr=None,
                     bias_attr=None,
                     use_cudnn=True,
                     act=None,
                     name=None):
    """
    **Convlution3D transpose layer**

    The convolution3D transpose layer calculates the output based on the input,
    filter, and dilations, strides, paddings. Input(Input) and output(Output)
    are in NCDHW format. Where N is batch size, C is the number of channels,
    D is the depth of the feature, H is the height of the feature, and W
    is the width of the feature. Parameters(dilations, strides, paddings) are
    two elements. These two elements represent height and width, respectively.
    The details of convolution transpose layer, please refer to the following
    explanation and references `therein <http://www.matthewzeiler.com/wp-content/uploads/2017/07/cvpr2010.pdf>`_.
    If bias attribution and activation type are provided, bias is added to
    the output of the convolution, and the corresponding activation function
    is applied to the final result.

    For each input :math:`X`, the equation is:

    .. math::

        Out = \sigma (W \\ast X + b)

    In the above equation:

    * :math:`X`: Input value, a tensor with NCDHW format.
    * :math:`W`: Filter value, a tensor with MCDHW format.
    * :math:`\\ast`: Convolution operation.
    * :math:`b`: Bias value, a 2-D tensor with shape [M, 1].
    * :math:`\\sigma`: Activation function.
    * :math:`Out`: Output value, the shape of :math:`Out` and :math:`X` may be different.

    Example:

        - Input:

          Input shape: :math:`(N, C_{in}, D_{in}, H_{in}, W_{in})`

          Filter shape: :math:`(C_{in}, C_{out}, D_f, H_f, W_f)`

        - Output:

          Output shape: :math:`(N, C_{out}, D_{out}, H_{out}, W_{out})`

        Where

        .. math::

           D_{out} &= (D_{in} - 1) * strides[0] - 2 * paddings[0] + dilations[0] * (D_f - 1) + 1 \\\\
           H_{out} &= (H_{in} - 1) * strides[1] - 2 * paddings[1] + dilations[1] * (H_f - 1) + 1 \\\\
           W_{out} &= (W_{in} - 1) * strides[2] - 2 * paddings[2] + dilations[2] * (W_f - 1) + 1

    Args:
        input(Variable): The input image with [N, C, D, H, W] format.
        num_filters(int): The number of the filter. It is as same as the output
            image channel.
        output_size(int|tuple|None): The output image size. If output size is a
            tuple, it must contain three integers, (image_D, image_H, image_W). This
            parameter only works when filter_size is None.
        filter_size(int|tuple|None): The filter size. If filter_size is a tuple,
            it must contain three integers, (filter_size_D, filter_size_H, filter_size_W).
            Otherwise, the filter will be a square. None if use output size to
            calculate filter_size.
        padding(int|tuple): The padding size. If padding is a tuple, it must
            contain three integers, (padding_D, padding_H, padding_W). Otherwise, the
            padding_D = padding_H = padding_W = padding. Default: padding = 0.
        stride(int|tuple): The stride size. If stride is a tuple, it must
            contain three integers, (stride_D, stride_H, stride_W). Otherwise, the
            stride_D = stride_H = stride_W = stride. Default: stride = 1.
        dilation(int|tuple): The dilation size. If dilation is a tuple, it must
            contain three integers, (dilation_D, dilation_H, dilation_W). Otherwise, the
            dilation_D = dilation_H = dilation_W = dilation. Default: dilation = 1.
        groups(int): The groups number of the Conv3d transpose layer. Inspired by
            grouped convolution in Alex Krizhevsky's Deep CNN paper, in which
            when group=2, the first half of the filters is only connected to the
            first half of the input channels, while the second half of the
            filters is only connected to the second half of the input channels.
            Default: groups=1
        param_attr (ParamAttr|None): The parameter attribute for learnable parameters/weights
            of conv3d_transpose. If it is set to None or one attribute of ParamAttr, conv3d_transpose
            will create ParamAttr as param_attr. If the Initializer of the param_attr
            is not set, the parameter is initialized with Xavier. Default: None.
        bias_attr (ParamAttr|bool|None): The parameter attribute for the bias of conv3d_transpose.
            If it is set to False, no bias will be added to the output units.
            If it is set to None or one attribute of ParamAttr, conv3d_transpose
            will create ParamAttr as bias_attr. If the Initializer of the bias_attr
            is not set, the bias is initialized zero. Default: None.
        use_cudnn(bool): Use cudnn kernel or not, it is valid only when the cudnn
            library is installed. Default: True
        act (str): Activation type, if it is set to None, activation is not appended.
            Default: None.
        name(str|None): A name for this layer(optional). If set None, the layer
            will be named automatically.

    Returns:
        Variable: The tensor variable storing the convolution transpose result.

    Raises:
        ValueError: If the shapes of input, filter_size, stride, padding and
                    groups mismatch.

    Examples:
       .. code-block:: python

          import paddle.fluid as fluid
          data = fluid.layers.data(name='data', shape=[3, 12, 32, 32], dtype='float32')
          conv3d_transpose = fluid.layers.conv3d_transpose(input=data, num_filters=2, filter_size=3)
    """
    assert param_attr is not False, "param_attr should not be False in conv3d_transpose."
    l_type = "conv3d_transpose"
    helper = LayerHelper(l_type, **locals())
    if not isinstance(input, Variable):
        raise TypeError("Input of conv3d_transpose must be Variable")
    input_channel = input.shape[1]

    padding = utils.convert_to_list(padding, 3, 'padding')
    stride = utils.convert_to_list(stride, 3, 'stride')
    dilation = utils.convert_to_list(dilation, 3, 'dilation')

    if not isinstance(use_cudnn, bool):
        raise ValueError("use_cudnn should be True or False")

    if filter_size is None:
        if output_size is None:
            raise ValueError("output_size must be set when filter_size is None")
        if isinstance(output_size, int):
            output_size = [output_size, output_size]

        d_in = input.shape[2]
        h_in = input.shape[3]
        w_in = input.shape[4]

        filter_size_d = (output_size[0] - (d_in - 1) * stride[0] + 2 *
                         padding[0] - 1) // dilation[0] + 1
        filter_size_h = (output_size[1] - (h_in - 1) * stride[1] + 2 *
                         padding[1] - 1) // dilation[1] + 1
        filter_size_w = (output_size[2] - (w_in - 1) * stride[2] + 2 *
                         padding[2] - 1) // dilation[2] + 1
        filter_size = [filter_size_d, filter_size_h, filter_size_w]
    else:
        filter_size = utils.convert_to_list(filter_size, 3,
                                            'conv3d_transpose.filter_size')

    groups = 1 if groups is None else groups
    filter_shape = [input_channel, num_filters // groups] + filter_size
    img_filter = helper.create_parameter(
        dtype=input.dtype, shape=filter_shape, attr=helper.param_attr)

    pre_bias = helper.create_variable_for_type_inference(dtype=input.dtype)
    helper.append_op(
        type=l_type,
        inputs={'Input': [input],
                'Filter': [img_filter]},
        outputs={'Output': pre_bias},
        attrs={
            'strides': stride,
            'paddings': padding,
            'dilations': dilation,
            'groups': groups,
            'use_cudnn': use_cudnn
        })

    pre_act = helper.append_bias_op(pre_bias, dim_start=1, dim_end=2)
    out = helper.append_activation(pre_act)
    return out


def sequence_expand(x, y, ref_level=-1, name=None):
    """Sequence Expand Layer. This layer will expand the input variable **x**
    according to specified level lod of **y**. Please note that lod level of
    **x** is at most 1 and rank of **x** is at least 2. When rank of **x**
    is greater than 2, then it would be viewed as a 2-D tensor.
    Following examples will explain how sequence_expand works:

    .. code-block:: text

        * Case 1
            x is a LoDTensor:
                x.lod  = [[2,        2]]
                x.data = [[a], [b], [c], [d]]
                x.dims = [4, 1]

            y is a LoDTensor:
                y.lod = [[2,    2],
                         [3, 3, 1, 1]]

            ref_level: 0

            then output is a 1-level LoDTensor:
                out.lod =  [[2,        2,        2,        2]]
                out.data = [[a], [b], [a], [b], [c], [d], [c], [d]]
                out.dims = [8, 1]

        * Case 2
            x is a Tensor:
                x.data = [[a], [b], [c]]
                x.dims = [3, 1]

            y is a LoDTensor:
                y.lod = [[2, 0, 3]]

            ref_level: -1

            then output is a Tensor:
                out.data = [[a], [a], [c], [c], [c]]
                out.dims = [5, 1]
    Args:
        x (Variable): The input variable which is a Tensor or LoDTensor.
        y (Variable): The input variable which is a LoDTensor.
        ref_level (int): Lod level of `y` to be referred by `x`. If set to -1,
                         refer the last level of lod.
        name(str|None): A name for this layer(optional). If set None, the layer
                        will be named automatically.

    Returns:
        Variable: The expanded variable which is a LoDTensor.

    Examples:
        .. code-block:: python
	
            import paddle.fluid as fluid
            import paddle.fluid.layers as layers
            x = fluid.layers.data(name='x', shape=[10], dtype='float32')
            y = fluid.layers.data(name='y', shape=[10, 20],
                             dtype='float32', lod_level=1)
            out = layers.sequence_expand(x=x, y=y, ref_level=0)
    """
    assert not in_dygraph_mode(), (
        "sequence layer is not supported in dygraph mode yet.")
    helper = LayerHelper('sequence_expand', input=x, **locals())
    dtype = helper.input_dtype()
    tmp = helper.create_variable_for_type_inference(dtype)
    helper.append_op(
        type='sequence_expand',
        inputs={'X': x,
                'Y': y},
        outputs={'Out': tmp},
        attrs={'ref_level': ref_level})
    return tmp


def sequence_expand_as(x, y, name=None):
    """Sequence Expand As Layer. This layer will expand the input variable **x**
    according to the zeroth level lod of **y**. Current implementation requires
    the level number of Input(Y)'s lod must be 1, and the first dimension of
    Input(X) should be equal to the size of Input(Y)'s zeroth level lod, and
    lod of Input(X) is not considered.

    Following examples will explain how sequence_expand_as works:

    .. code-block:: text

        * Case 1:

            Given a 1-level LoDTensor input(X)
                X.data = [[a], [b], [c], [d]]
                X.dims = [4, 1]
            and input(Y)
                Y.lod = [[0, 3, 6, 7, 8]]
            ref_level: 0
            then we get 1-level LoDTensor
                Out.lod =  [[0,            3,              6,  7,  8]]
                Out.data = [[a], [a], [a], [b], [b], [b], [c], [d]]
                Out.dims = [8, 1]

        * Case 2:

            Given a common Tensor input(X)
                X.data = [[a, b], [c, d], [e, f]]
                X.dims = [3, 2]
            and input(Y)
                Y.lod = [[0, 2, 3, 6]]
            ref_level: 0
            then we get a common LoDTensor
                Out.lod =  [[0,             2,     3,                    6]]
                Out.data = [[a, b], [a, b] [c, d], [e, f], [e, f], [e, f]]
                Out.dims = [6, 2]

    Args:
        x (Variable): The input variable which is a Tensor or LoDTensor.
        y (Variable): The input variable which is a LoDTensor.
        name(str|None): A name for this layer(optional). If set None, the layer
                        will be named automatically.

    Returns:
        Variable: The expanded variable which is a LoDTensor.

    Examples:
        .. code-block:: python
            
            import paddle.fluid as fluid
            import paddle.fluid.layers as layers

            x = fluid.layers.data(name='x', shape=[10], dtype='float32')
            y = fluid.layers.data(name='y', shape=[10, 20],
                             dtype='float32', lod_level=1)
            out = layers.sequence_expand_as(x=x, y=y)
    """
    assert not in_dygraph_mode(), (
        "sequence layer is not supported in dygraph mode yet.")
    helper = LayerHelper('sequence_expand_as', input=x, **locals())
    dtype = helper.input_dtype()
    tmp = helper.create_variable_for_type_inference(dtype)
    helper.append_op(
        type='sequence_expand_as',
        inputs={'X': x,
                'Y': y},
        outputs={'Out': tmp})
    return tmp


@templatedoc()
def sequence_pad(x, pad_value, maxlen=None, name=None):
    """
    ${comment}

    Args:
        x(Variable): Input variable which should contain lod information.
        pad_value(Variable): The Variable that holds values that will be fill
            into padded steps. It can be a scalar or a tensor whose shape
            equals to time steps in sequences. If it's a scalar, it will be
            automatically broadcasted to the shape of time step.
        maxlen(int, default None): The length of padded sequences. It can be
            None or any positive int. When it is None, all sequences will be
            padded up to the length of the longest one among them; when it a
            certain positive value, it must be greater than the length of the
            longest original sequence.
        name(str|None): A name for this layer(optional). If set None, the layer
            will be named automatically.

    Returns:
        Variable: The padded sequence batch and the original lengths before
                  padding. All sequences has the same length.

    Examples:
        .. code-block:: python

            import paddle.fluid as fluid
            import numpy

            x = fluid.layers.data(name='y', shape=[10, 5],
                             dtype='float32', lod_level=1)
            pad_value = fluid.layers.assign(
                input=numpy.array([0.0], dtype=numpy.float32))
            out = fluid.layers.sequence_pad(x=x, pad_value=pad_value)
    """

    assert not in_dygraph_mode(), (
        "sequence layer is not supported in dygraph mode yet.")
    helper = LayerHelper('sequence_pad', input=x, **locals())
    dtype = helper.input_dtype()
    out = helper.create_variable_for_type_inference(dtype)
    length = helper.create_variable_for_type_inference(dtype)

    pad_value.stop_gradient = True
    length.stop_gradient = True

    if maxlen is None:
        maxlen = -1
    helper.append_op(
        type='sequence_pad',
        inputs={'X': x,
                'PadValue': pad_value},
        outputs={'Out': out,
                 'Length': length},
        attrs={'padded_length': maxlen})
    return out, length


def sequence_unpad(x, length, name=None):
    """
    **Sequence Unpad Layer**

    This layer removes the padding data in the input sequences and convert
    them into sequences with actual length as output, identitied by lod
    information.

    .. code-block:: text

	Example:

	Given input Variable **x**:
	    x.data = [[ 1.0,  2.0,  3.0,  4.0,  5.0],
		      [ 6.0,  7.0,  8.0,  9.0, 10.0],
		      [11.0, 12.0, 13.0, 14.0, 15.0]],

	in which there are 3 sequences padded to length 5, and the acutal length
	specified by input Variable **length**:

	    length.data = [[2], [3], [4]],

	after unpadding, the output Variable will be:

	    out.data = [[1.0, 2.0, 6.0, 7.0, 8.0, 11.0, 12.0, 13.0, 14.0]]
	    out.lod = [[2, 3, 4]]

    Args:
        x(Variable): Input Variable which contains the padded sequences with
            equal length.
        length(Variable): The Variable that specifies the actual ength of
            sequences after unpadding.
        name(str|None): A name for this layer(optional). If set None, the layer
            will be named automatically.

    Returns:
        Variable: The Variable contains the unpadded sequences.

    Examples:
        .. code-block:: python

            import paddle.fluid as fluid
            x = fluid.layers.data(name='x', shape=[10, 5], dtype='float32')
            len = fluid.layers.data(name='length', shape=[1], dtype='int64')
            out = fluid.layers.sequence_unpad(x=x, length=len)
    """

    assert not in_dygraph_mode(), (
        "sequence layer is not supported in dygraph mode yet.")
    helper = LayerHelper('sequence_unpad', input=x, **locals())
    dtype = helper.input_dtype()
    out = helper.create_variable_for_type_inference(dtype)

    length.stop_gradient = True

    helper.append_op(
        type='sequence_unpad',
        inputs={'X': x,
                'Length': length},
        outputs={'Out': out})
    return out


def beam_search(pre_ids,
                pre_scores,
                ids,
                scores,
                beam_size,
                end_id,
                level=0,
                is_accumulated=True,
                name=None,
                return_parent_idx=False):
    """
    Beam search is a classical algorithm for selecting candidate words in a
    machine translation task.

    Refer to `Beam search <https://en.wikipedia.org/wiki/Beam_search>`_
    for more details.

    This layer does the search in beams for one time step. Specifically, it
    selects the top-K candidate word ids of current step from :attr:`ids`
    according to their :attr:`scores` for all source sentences, where K is
    :attr:`beam_size` and :attr:`ids, scores` are predicted results from the
    computation cell. If :attr:`ids` is not set, it will be calculated out
    according to :attr:`scores`. Additionally, :attr:`pre_ids` and
    :attr:`pre_scores` are the output of beam_search at previous step, they
    are needed for special use to handle ended candidate translations.

    Note that if :attr:`is_accumulated` is :attr:`True`, the :attr:`scores`
    passed in should be accumulated scores. Else, the :attr:`scores` are
    considered as the straightforward scores and will be transformed to the
    log field and accumulated the :attr:`pre_scores` in this operator.
    Length penalty should be done with extra operators before calculating the
    accumulated scores if needed.

    Please see the following demo for a fully beam search usage example:

        fluid/tests/book/test_machine_translation.py

    Args:
        pre_ids(Variable): The LodTensor variable which is the output of
            beam_search at previous step. It should be a LodTensor with shape
            :math:`(batch_size, 1)` and lod
            :math:`[[0, 1, ... , batch_size], [0, 1, ..., batch_size]]` at the
            first step.
        pre_scores(Variable): The LodTensor variable which is the output of
            beam_search at previous step.
        ids(Variable): The LodTensor variable containing the candidates ids.
            Its shape should be :math:`(batch_size \\times beam_size, K)`,
            where :math:`K` supposed to be :attr:`beam_size`.
        scores(Variable): The LodTensor variable containing the accumulated
            scores corresponding to :attr:`ids` and its shape is the same as
            the shape of :attr:`ids`.
        beam_size(int): The beam width used in beam search.
        end_id(int): The id of end token.
        level(int, default 0): It can be ignored and mustn't change currently.
            It means the source level of lod, which is explained as following.
            The lod level of :attr:`ids` should be 2. The first level is source
            level which describes how many prefixes (branchs) for each source
            sentece (beam), and the second level is sentence level which
            describes how these candidates belong to the prefix. The paths
            linking prefixes and selected candidates are organized and reserved
            in lod.
        is_accumulated(bool, default True): Whether the input :attr:`score` is
             accumulated scores.
        name(str|None): A name for this layer(optional). If set None, the layer
                        will be named automatically.
        return_parent_idx(bool): Whether to return an extra Tensor variable 
                        preserving the selected_ids' parent indice in pre_ids
                        in output, which can be used to gather cell states at
                        the next time step.

    Returns:
        Variable: The LodTensor tuple containing the selected ids and the \
            corresponding scores. If :attr:`return_parent_idx` is :attr:`True`, \
            an extra Tensor variable preserving the selected_ids' parent indice \
            is included.

    Examples:
        .. code-block:: python

            import paddle.fluid as fluid

            # Suppose `probs` contains predicted results from the computation
            # cell and `pre_ids` and `pre_scores` is the output of beam_search
            # at previous step.
            beam_size = 4
            end_id = 1
            pre_ids = fluid.layers.data(
                name='pre_id', shape=[1], lod_level=2, dtype='int64')
            pre_scores = fluid.layers.data(
                name='pre_scores', shape=[1], lod_level=2, dtype='float32')
            probs = fluid.layers.data(
                name='probs', shape=[10000], dtype='float32')
            topk_scores, topk_indices = fluid.layers.topk(probs, k=beam_size)
            accu_scores = fluid.layers.elementwise_add(
                x=fluid.layers.log(x=topk_scores),
                y=fluid.layers.reshape(pre_scores, shape=[-1]),
                axis=0)
            selected_ids, selected_scores = fluid.layers.beam_search(
                pre_ids=pre_ids,
                pre_scores=pre_scores,
                ids=topk_indices,
                scores=accu_scores,
                beam_size=beam_size,
                end_id=end_id)
    """
    helper = LayerHelper('beam_search', **locals())
    score_type = pre_scores.dtype
    id_type = pre_ids.dtype

    inputs = {"pre_ids": pre_ids, "pre_scores": pre_scores, "scores": scores}
    if ids is not None:
        inputs["ids"] = ids

    selected_scores = helper.create_variable_for_type_inference(
        dtype=score_type)
    selected_ids = helper.create_variable_for_type_inference(dtype=id_type)
    # parent_idx is a tensor used to gather cell states at the next time
    # step. Though lod in selected_ids can also be used to gather by
    # sequence_expand, it is not efficient.
    # gather_op's index input only supports int32 dtype currently
    parent_idx = helper.create_variable_for_type_inference(dtype="int32")

    helper.append_op(
        type='beam_search',
        inputs=inputs,
        outputs={
            'selected_ids': selected_ids,
            'selected_scores': selected_scores,
            'parent_idx': parent_idx
        },
        attrs={
            # TODO(ChunweiYan) to assure other value support
            'level': level,
            'beam_size': beam_size,
            'end_id': end_id,
            'is_accumulated': is_accumulated,
        })
    if return_parent_idx:
        return selected_ids, selected_scores, parent_idx
    else:
        return selected_ids, selected_scores


def beam_search_decode(ids, scores, beam_size, end_id, name=None):
    """
    Beam Search Decode Layer. This layer constructs the full hypotheses for
    each source sentence by walking back along the LoDTensorArray :attr:`ids`
    whose lods can be used to restore the path in the beam search tree.
    Please see the following demo for a fully beam search usage example:
        fluid/tests/book/test_machine_translation.py

    Args:
        ids(Variable): The LodTensorArray variable containing the selected ids
            of all steps.
        scores(Variable): The LodTensorArray variable containing the selected
            scores of all steps.
        beam_size(int): The beam width used in beam search.
        end_id(int): The id of end token.
        name(str|None): A name for this layer(optional). If set None, the layer
                        will be named automatically.

    Returns:
        Variable: The LodTensor pair containing the generated id sequences \
            and the corresponding scores. The shapes and lods of the two \
            LodTensor are same. The lod level is 2 and the two levels \
            separately indicate how many hypotheses each source sentence has \
            and how many ids each hypothesis has.

    Examples:
        .. code-block:: python

            import paddle.fluid as fluid

            # Suppose `ids` and `scores` are LodTensorArray variables reserving
            # the selected ids and scores of all steps
            ids = fluid.layers.create_array(dtype='int64')
            scores = fluid.layers.create_array(dtype='float32')
            finished_ids, finished_scores = fluid.layers.beam_search_decode(
                ids, scores, beam_size=5, end_id=0)
    """
    helper = LayerHelper('beam_search_decode', **locals())
    sentence_ids = helper.create_variable_for_type_inference(dtype=ids.dtype)
    sentence_scores = helper.create_variable_for_type_inference(dtype=ids.dtype)

    helper.append_op(
        type="beam_search_decode",
        inputs={"Ids": ids,
                "Scores": scores},
        outputs={
            "SentenceIds": sentence_ids,
            "SentenceScores": sentence_scores
        },
        attrs={"beam_size": beam_size,
               "end_id": end_id})

    return sentence_ids, sentence_scores


def lstm_unit(x_t,
              hidden_t_prev,
              cell_t_prev,
              forget_bias=0.0,
              param_attr=None,
              bias_attr=None,
              name=None):
    """Lstm unit layer. The equation of a lstm step is:

        .. math::

            i_t & = \sigma(W_{x_i}x_{t} + W_{h_i}h_{t-1} + b_i)

            f_t & = \sigma(W_{x_f}x_{t} + W_{h_f}h_{t-1} + b_f)

            c_t & = f_tc_{t-1} + i_t tanh (W_{x_c}x_t + W_{h_c}h_{t-1} + b_c)

            o_t & = \sigma(W_{x_o}x_{t} + W_{h_o}h_{t-1} + b_o)

            h_t & = o_t tanh(c_t)

    The inputs of lstm unit include :math:`x_t`, :math:`h_{t-1}` and
    :math:`c_{t-1}`. The 2nd dimensions of :math:`h_{t-1}` and :math:`c_{t-1}`
    should be same. The implementation separates the linear transformation and
    non-linear transformation apart. Here, we take :math:`i_t` as an example.
    The linear transformation is applied by calling a `fc` layer and the
    equation is:

        .. math::

            L_{i_t} = W_{x_i}x_{t} + W_{h_i}h_{t-1} + b_i

    The non-linear transformation is applied by calling `lstm_unit_op` and the
    equation is:

        .. math::

            i_t = \sigma(L_{i_t})

    This layer has two outputs including :math:`h_t` and :math:`c_t`.

    Args:
        x_t (Variable): The input value of current step, a 2-D tensor with shape
            M x N, M for batch size and N for input size.
        hidden_t_prev (Variable): The hidden value of lstm unit, a 2-D tensor
            with shape M x S, M for batch size and S for size of lstm unit.
        cell_t_prev (Variable): The cell value of lstm unit, a 2-D tensor with
            shape M x S, M for batch size and S for size of lstm unit.
        forget_bias (float): The forget bias of lstm unit.
        param_attr(ParamAttr|None): The parameter attribute for the learnable
                               hidden-hidden weights.
                               If it is set to None or one attribute of ParamAttr,
                               lstm_unit will create ParamAttr as param_attr.
                               If the Initializer of the param_attr is not set, the
                               parameter is initialized with Xavier. Default: None.
        bias_attr (ParamAttr|None): The bias attribute for the learnable bias
                              weights. If it is set to False, no bias will be added
                              to the output units. If it is set to None or one attribute of ParamAttr,
                              lstm_unit will create ParamAttr as bias_attr.
                              If the Initializer of the bias_attr is not set,
                              the bias is initialized zero. Default: None.
        name(str|None): A name for this layer(optional). If set None, the layer
                       will be named automatically.

    Returns:
        tuple: The hidden value and cell value of lstm unit.

    Raises:
        ValueError: The ranks of **x_t**, **hidden_t_prev** and **cell_t_prev**
                    not be 2 or the 1st dimensions of **x_t**, **hidden_t_prev**
                    and **cell_t_prev** not be the same or the 2nd dimensions of
                    **hidden_t_prev** and **cell_t_prev** not be the same.

    Examples:

        .. code-block:: python

            import paddle.fluid as fluid

            dict_dim, emb_dim, hidden_dim = 128, 64, 512
            data = fluid.layers.data(name='step_data', shape=[1], dtype='int32')
            x = fluid.layers.embedding(input=data, size=[dict_dim, emb_dim])
            pre_hidden = fluid.layers.data(
                name='pre_hidden', shape=[hidden_dim], dtype='float32')
            pre_cell = fluid.layers.data(
                name='pre_cell', shape=[hidden_dim], dtype='float32')
            hidden = fluid.layers.lstm_unit(
                x_t=x,
                hidden_t_prev=pre_hidden,
                cell_t_prev=pre_cell)
    """
    helper = LayerHelper('lstm_unit', **locals())

    if len(x_t.shape) != 2:
        raise ValueError("Rank of x_t must be 2.")

    if len(hidden_t_prev.shape) != 2:
        raise ValueError("Rank of hidden_t_prev must be 2.")

    if len(cell_t_prev.shape) != 2:
        raise ValueError("Rank of cell_t_prev must be 2.")

    if x_t.shape[0] != hidden_t_prev.shape[0] or x_t.shape[
            0] != cell_t_prev.shape[0]:
        raise ValueError("The 1st dimensions of x_t, hidden_t_prev and "
                         "cell_t_prev must be the same.")

    if hidden_t_prev.shape[1] != cell_t_prev.shape[1]:
        raise ValueError("The 2nd dimensions of hidden_t_prev and "
                         "cell_t_prev must be the same.")

    if bias_attr is None:
        bias_attr = ParamAttr()

    size = cell_t_prev.shape[1]
    concat_out = concat(input=[x_t, hidden_t_prev], axis=1)
    fc_out = fc(input=concat_out,
                size=4 * size,
                param_attr=param_attr,
                bias_attr=bias_attr)
    dtype = x_t.dtype
    c = helper.create_variable_for_type_inference(dtype)
    h = helper.create_variable_for_type_inference(dtype)

    helper.append_op(
        type='lstm_unit',
        inputs={"X": fc_out,
                "C_prev": cell_t_prev},
        outputs={"C": c,
                 "H": h},
        attrs={"forget_bias": forget_bias})

    return h, c


def reduce_sum(input, dim=None, keep_dim=False, name=None):
    """
    Computes the sum of tensor elements over the given dimension.

    Args:
        input (Variable): The input variable which is a Tensor or LoDTensor.
        dim (list|int|None): The dimensions along which the sum is performed. If
            :attr:`None`, sum all elements of :attr:`input` and return a
            Tensor variable with a single element, otherwise must be in the
            range :math:`[-rank(input), rank(input))`. If :math:`dim[i] < 0`,
            the dimension to reduce is :math:`rank + dim[i]`.
        keep_dim (bool|False): Whether to reserve the reduced dimension in the
            output Tensor. The result tensor will have one fewer dimension
            than the :attr:`input` unless :attr:`keep_dim` is true.
        name(str|None): A name for this layer(optional). If set None, the layer
                       will be named automatically.

    Returns:
        Variable: The reduced Tensor variable.

    Examples:
        .. code-block:: python

            import paddle.fluid as fluid
            # x is a Tensor variable with following elements:
            #    [[0.2, 0.3, 0.5, 0.9]
            #     [0.1, 0.2, 0.6, 0.7]]
            # Each example is followed by the corresponding output tensor.
            x = fluid.layers.data(name='x', shape=[4, 2], dtype='float32')
            fluid.layers.reduce_sum(x)  # [3.5]
            fluid.layers.reduce_sum(x, dim=0)  # [0.3, 0.5, 1.1, 1.6]
            fluid.layers.reduce_sum(x, dim=-1)  # [1.9, 1.6]
            fluid.layers.reduce_sum(x, dim=1, keep_dim=True)  # [[1.9], [1.6]]

            # y is a Tensor variable with shape [2, 2, 2] and elements as below:
            #      [[[1, 2], [3, 4]],
            #      [[5, 6], [7, 8]]]
            # Each example is followed by the corresponding output tensor.
            y = fluid.layers.data(name='y', shape=[2, 2, 2], dtype='float32')
            fluid.layers.reduce_sum(y, dim=[1, 2]) # [10, 26]
            fluid.layers.reduce_sum(y, dim=[0, 1]) # [16, 20]

    """
    helper = LayerHelper('reduce_sum', **locals())
    out = helper.create_variable_for_type_inference(dtype=helper.input_dtype())
    if dim is not None and not isinstance(dim, list):
        dim = [dim]
    helper.append_op(
        type='reduce_sum',
        inputs={'X': input},
        outputs={'Out': out},
        attrs={
            'dim': dim if dim != None else [0],
            'keep_dim': keep_dim,
            'reduce_all': True if dim == None else False
        })
    return out


def reduce_mean(input, dim=None, keep_dim=False, name=None):
    """
    Computes the mean of the input tensor's elements along the given dimension.

    Args:
        input (Variable): The input variable which is a Tensor or LoDTensor.
        dim (list|int|None): The dimension along which the mean is computed. If
            `None`, compute the mean over all elements of :attr:`input`
            and return a variable with a single element, otherwise it
            must be in the range :math:`[-rank(input), rank(input))`. If
            :math:`dim[i] < 0`, the dimension to reduce is
            :math:`rank(input) + dim[i]`.
        keep_dim (bool): Whether to reserve the reduced dimension in the
            output Tensor. The result tensor will have one fewer dimension
            than the :attr:`input` unless :attr:`keep_dim` is true.
        name(str|None): A name for this layer(optional). If set `None`, the layer
                       will be named automatically.

    Returns:
        Variable: The reduced mean Variable.

    Examples:
        .. code-block:: python

            import paddle.fluid as fluid
            # x is a Tensor variable with following elements:
            #    [[0.2, 0.3, 0.5, 0.9]
            #     [0.1, 0.2, 0.6, 0.7]]
            # Each example is followed by the correspending output tensor.
            x = fluid.layers.data(name='x', shape=[4, 2], dtype='float32')
            fluid.layers.reduce_mean(x)  # [0.4375]
            fluid.layers.reduce_mean(x, dim=0)  # [0.15, 0.25, 0.55, 0.8]
            fluid.layers.reduce_mean(x, dim=-1)  # [0.475, 0.4]
            fluid.layers.reduce_mean(x, dim=1, keep_dim=True)  # [[0.475], [0.4]]

            # y is a Tensor variable with shape [2, 2, 2] and elements as below:
            #      [[[1.0, 2.0], [3.0, 4.0]],
            #      [[5.0, 6.0], [7.0, 8.0]]]
            # Each example is followed by the correspending output tensor.
            y = fluid.layers.data(name='y', shape=[2, 2, 2], dtype='float32')
            fluid.layers.reduce_mean(y, dim=[1, 2]) # [2.5, 6.5]
            fluid.layers.reduce_mean(y, dim=[0, 1]) # [4.0, 5.0]
    """
    helper = LayerHelper('reduce_mean', **locals())
    out = helper.create_variable_for_type_inference(dtype=helper.input_dtype())
    if dim is not None and not isinstance(dim, list):
        dim = [dim]
    helper.append_op(
        type='reduce_mean',
        inputs={'X': input},
        outputs={'Out': out},
        attrs={
            'dim': dim if dim != None else [0],
            'keep_dim': keep_dim,
            'reduce_all': True if dim == None else False
        })
    return out


def reduce_max(input, dim=None, keep_dim=False, name=None):
    """
    Computes the maximum of tensor elements over the given dimension.

    Args:
        input (Variable): The input variable which is a Tensor or LoDTensor.
        dim (list|int|None): The dimension along which the maximum is computed.
            If :attr:`None`, compute the maximum over all elements of
            :attr:`input` and return a Tensor variable with a single element,
            otherwise must be in the range :math:`[-rank(input), rank(input))`.
            If :math:`dim[i] < 0`, the dimension to reduce is :math:`rank + dim[i]`.
        keep_dim (bool): Whether to reserve the reduced dimension in the
            output Tensor. The result tensor will have one fewer dimension
            than the :attr:`input` unless :attr:`keep_dim` is true.
        name(str|None): A name for this layer(optional). If set None, the layer
                       will be named automatically.

    Returns:
        Variable: The reduced Tensor variable.

    Examples:
        .. code-block:: python

            import paddle.fluid as fluid
            # x is a Tensor variable with following elements:
            #    [[0.2, 0.3, 0.5, 0.9]
            #     [0.1, 0.2, 0.6, 0.7]]
            # Each example is followed by the correspending output tensor.
            x = fluid.layers.data(name='x', shape=[4, 2], dtype='float32')
            fluid.layers.reduce_max(x)  # [0.9]
            fluid.layers.reduce_max(x, dim=0)  # [0.2, 0.3, 0.6, 0.9]
            fluid.layers.reduce_max(x, dim=-1)  # [0.9, 0.7]
            fluid.layers.reduce_max(x, dim=1, keep_dim=True)  # [[0.9], [0.7]]

            # y is a Tensor variable with shape [2, 2, 2] and elements as below:
            #      [[[1.0, 2.0], [3.0, 4.0]],
            #      [[5.0, 6.0], [7.0, 8.0]]]
            # Each example is followed by the correspending output tensor.
            y = fluid.layers.data(name='y', shape=[2, 2, 2], dtype='float32')
            fluid.layers.reduce_max(y, dim=[1, 2]) # [4.0, 8.0]
            fluid.layers.reduce_max(y, dim=[0, 1]) # [7.0, 8.0]
    """
    helper = LayerHelper('reduce_max', **locals())
    out = helper.create_variable_for_type_inference(dtype=helper.input_dtype())
    if dim is not None and not isinstance(dim, list):
        dim = [dim]
    helper.append_op(
        type='reduce_max',
        inputs={'X': input},
        outputs={'Out': out},
        attrs={
            'dim': dim if dim != None else [0],
            'keep_dim': keep_dim,
            'reduce_all': True if dim == None else False
        })
    return out


def reduce_min(input, dim=None, keep_dim=False, name=None):
    """
    Computes the minimum of tensor elements over the given dimension.

    Args:
        input (Variable): The input variable which is a Tensor or LoDTensor.
        dim (list|int|None): The dimensions along which the minimum is computed.
            If :attr:`None`, compute the minimum over all elements of
            :attr:`input` and return a Tensor variable with a single element,
            otherwise must be in the range :math:`[-rank(input), rank(input))`.
            If :math:`dim[i] < 0`, the dimension to reduce is :math:`rank + dim[i]`.
        keep_dim (bool): Whether to reserve the reduced dimension in the
            output Tensor. The result tensor will have one fewer dimension
            than the :attr:`input` unless :attr:`keep_dim` is true.
        name(str|None): A name for this layer(optional). If set None, the layer
                       will be named automatically.

    Returns:
        Variable: The reduced Tensor variable.

    Examples:
        .. code-block:: python

            import paddle.fluid as fluid
            # x is a Tensor variable with following elements:
            #    [[0.2, 0.3, 0.5, 0.9]
            #     [0.1, 0.2, 0.6, 0.7]]
            # Each example is followed by the correspending output tensor.
            x = fluid.layers.data(name='x', shape=[4, 2], dtype='float32')
            fluid.layers.reduce_min(x)  # [0.1]
            fluid.layers.reduce_min(x, dim=0)  # [0.1, 0.2, 0.5, 0.7]
            fluid.layers.reduce_min(x, dim=-1)  # [0.2, 0.1]
            fluid.layers.reduce_min(x, dim=1, keep_dim=True)  # [[0.2], [0.1]]

            # y is a Tensor variable with shape [2, 2, 2] and elements as below:
            #      [[[1.0, 2.0], [3.0, 4.0]],
            #      [[5.0, 6.0], [7.0, 8.0]]]
            # Each example is followed by the correspending output tensor.
            y = fluid.layers.data(name='y', shape=[2, 2, 2], dtype='float32')
            fluid.layers.reduce_min(y, dim=[1, 2]) # [1.0, 5.0]
            fluid.layers.reduce_min(y, dim=[0, 1]) # [1.0, 2.0]
    """
    helper = LayerHelper('reduce_min', **locals())
    out = helper.create_variable_for_type_inference(dtype=helper.input_dtype())
    if dim is not None and not isinstance(dim, list):
        dim = [dim]
    helper.append_op(
        type='reduce_min',
        inputs={'X': input},
        outputs={'Out': out},
        attrs={
            'dim': dim if dim != None else [0],
            'keep_dim': keep_dim,
            'reduce_all': True if dim == None else False
        })
    return out


def reduce_prod(input, dim=None, keep_dim=False, name=None):
    """
    Computes the product of tensor elements over the given dimension.

    Args:
        input (Variable): The input variable which is a Tensor or LoDTensor.
        dim (list|int|None): The dimensions along which the product is performed. If
            :attr:`None`, multipy all elements of :attr:`input` and return a
            Tensor variable with a single element, otherwise must be in the
            range :math:`[-rank(input), rank(input))`. If :math:`dim[i] < 0`,
            the dimension to reduce is :math:`rank + dim[i]`.
        keep_dim (bool|False): Whether to reserve the reduced dimension in the
            output Tensor. The result tensor will have one fewer dimension
            than the :attr:`input` unless :attr:`keep_dim` is true.
        name(str|None): A name for this layer(optional). If set None, the
            layer will be named automatically.

    Returns:
        Variable: The reduced Tensor variable.

    Examples:
        .. code-block:: python

            import paddle.fluid as fluid
            # x is a Tensor variable with following elements:
            #    [[0.2, 0.3, 0.5, 0.9]
            #     [0.1, 0.2, 0.6, 0.7]]
            # Each example is followed by the correspending output tensor.
            x = fluid.layers.data(name='x', shape=[4, 2], dtype='float32')
            fluid.layers.reduce_prod(x)  # [0.0002268]
            fluid.layers.reduce_prod(x, dim=0)  # [0.02, 0.06, 0.3, 0.63]
            fluid.layers.reduce_prod(x, dim=-1)  # [0.027, 0.0084]
            fluid.layers.reduce_prod(x, dim=1,
                                     keep_dim=True)  # [[0.027], [0.0084]]

            # y is a Tensor variable with shape [2, 2, 2] and elements as below:
            #      [[[1.0, 2.0], [3.0, 4.0]],
            #      [[5.0, 6.0], [7.0, 8.0]]]
            # Each example is followed by the correspending output tensor.
            y = fluid.layers.data(name='y', shape=[2, 2, 2], dtype='float32')
            fluid.layers.reduce_prod(y, dim=[1, 2]) # [24.0, 1680.0]
            fluid.layers.reduce_prod(y, dim=[0, 1]) # [105.0, 384.0]
    """
    helper = LayerHelper('reduce_prod', **locals())
    out = helper.create_variable_for_type_inference(dtype=helper.input_dtype())
    if dim is not None and not isinstance(dim, list):
        dim = [dim]
    helper.append_op(
        type='reduce_prod',
        inputs={'X': input},
        outputs={'Out': out},
        attrs={
            'dim': dim if dim != None else [0],
            'keep_dim': keep_dim,
            'reduce_all': True if dim == None else False
        })
    return out


def reduce_all(input, dim=None, keep_dim=False, name=None):
    """
    Computes the ``logical and`` of tensor elements over the given dimension.

    Args:
        input (Variable): The input variable which is a Tensor or LoDTensor.
        dim (list|int|None): The dimension along which the logical and is computed.
            If :attr:`None`, compute the logical and over all elements of
            :attr:`input` and return a Tensor variable with a single element,
            otherwise must be in the range :math:`[-rank(input), rank(input))`.
            If :math:`dim[i] < 0`, the dimension to reduce is :math:`rank + dim[i]`.
        keep_dim (bool): Whether to reserve the reduced dimension in the
            output Tensor. The result tensor will have one fewer dimension
            than the :attr:`input` unless :attr:`keep_dim` is true.
        name(str|None): A name for this layer(optional). If set None, the layer
                       will be named automatically.

    Returns:
        Variable: The reduced Tensor variable.

    Examples:
        .. code-block:: python
        
            import paddle.fluid as fluid
            import paddle.fluid.layers as layers
            import numpy as np

            # x is a bool Tensor variable with following elements:
            #    [[True, False]
            #     [True, True]]
            x = layers.assign(np.array([[1, 0], [1, 1]], dtype='int32'))
            x = layers.cast(x, 'bool')

            out = layers.reduce_all(x)  # False 
            out = layers.reduce_all(x, dim=0)  # [True, False]
            out = layers.reduce_all(x, dim=-1)  # [False, True]
            out = layers.reduce_all(x, dim=1, keep_dim=True)  # [[False], [True]]

    """
    helper = LayerHelper('reduce_all', **locals())
    out = helper.create_variable_for_type_inference(dtype=helper.input_dtype())
    if dim is not None and not isinstance(dim, list):
        dim = [dim]
    helper.append_op(
        type='reduce_all',
        inputs={'X': input},
        outputs={'Out': out},
        attrs={
            'dim': dim if dim != None else [0],
            'keep_dim': keep_dim,
            'reduce_all': True if dim == None else False
        })
    return out


def reduce_any(input, dim=None, keep_dim=False, name=None):
    """
    Computes the ``logical or`` of tensor elements over the given dimension.

    Args:
        input (Variable): The input variable which is a Tensor or LoDTensor.
        dim (list|int|None): The dimension along which the logical or is computed.
            If :attr:`None`, compute the logical or over all elements of
            :attr:`input` and return a Tensor variable with a single element,
            otherwise must be in the range :math:`[-rank(input), rank(input))`.
            If :math:`dim[i] < 0`, the dimension to reduce is :math:`rank + dim[i]`.
        keep_dim (bool): Whether to reserve the reduced dimension in the
            output Tensor. The result tensor will have one fewer dimension
            than the :attr:`input` unless :attr:`keep_dim` is true.
        name(str|None): A name for this layer(optional). If set None, the layer
                       will be named automatically.

    Returns:
        Variable: The reduced Tensor variable.

    Examples:
        .. code-block:: python

            import paddle.fluid as fluid
            import paddle.fluid.layers as layers
            import numpy as np

            # x is a bool Tensor variable with following elements:
            #    [[True, False]
            #     [False, False]]
            x = layers.assign(np.array([[1, 0], [0, 0]], dtype='int32'))
            x = layers.cast(x, 'bool')

            out = layers.reduce_any(x)  # True
            out = layers.reduce_any(x, dim=0)  # [True, False]
            out = layers.reduce_any(x, dim=-1)  # [True, False]
            out = layers.reduce_any(x, dim=1,
                                     keep_dim=True)  # [[True], [False]]

    """
    helper = LayerHelper('reduce_any', **locals())
    out = helper.create_variable_for_type_inference(dtype=helper.input_dtype())
    if dim is not None and not isinstance(dim, list):
        dim = [dim]
    helper.append_op(
        type='reduce_any',
        inputs={'X': input},
        outputs={'Out': out},
        attrs={
            'dim': dim if dim != None else [0],
            'keep_dim': keep_dim,
            'reduce_all': True if dim == None else False
        })
    return out


def split(input, num_or_sections, dim=-1, name=None):
    """
    Split the input tensor into multiple sub-tensors.

    Args:
        input (Variable): The input variable which is a Tensor or LoDTensor.
        num_or_sections (int|list): If :attr:`num_or_sections` is an integer,
            then the integer indicates the number of equal sized sub-tensors
            that the tensor will be divided into. If :attr:`num_or_sections`
            is a list of integers, the length of list indicates the number of
            sub-tensors and the integers indicate the sizes of sub-tensors'
            :attr:`dim` dimension orderly.
        dim (int): The dimension along which to split. If :math:`dim < 0`, the
            dimension to split along is :math:`rank(input) + dim`.
        name(str|None): A name for this layer(optional). If set None, the layer
                       will be named automatically.

    Returns:
        list(Variable): The list of segmented tensor variables.

    Examples:
        .. code-block:: python

            import paddle.fluid as fluid

            # input is a variable which shape is [-1, 3, 9, 5]
            input = fluid.layers.data(
                 name="input", shape=[3, 9, 5], dtype="float32")

            x0, x1, x2 = fluid.layers.split(input, num_or_sections=3, dim=2)
            # x0.shape [-1, 3, 3, 5]
            # x1.shape [-1, 3, 3, 5]
            # x2.shape [-1, 3, 3, 5]

            x0, x1, x2 = fluid.layers.split(input, num_or_sections=3, dim=2)
            # x0.shape [-1, 3, 2, 5]
            # x1.shape [-1, 3, 3, 5]
            # x2.shape [-1, 3, 4, 5]
    """
    helper = LayerHelper('split', **locals())
    input_shape = input.shape
    dim = (len(input_shape) + dim) if dim < 0 else dim
    if isinstance(num_or_sections, int):
        assert num_or_sections > 1, 'num_or_sections must be more than 1.'
        num = num_or_sections
    else:
        assert len(num_or_sections) <= input_shape[
            dim], 'len(num_or_sections) must not be more than input.shape[dim].'
        num = len(num_or_sections)
    outs = [
        helper.create_variable_for_type_inference(dtype=helper.input_dtype())
        for i in range(num)
    ]
    helper.append_op(
        type='split',
        inputs={'X': input},
        outputs={'Out': outs},
        attrs={
            'num': num_or_sections if isinstance(num_or_sections, int) else 0,
            'sections': num_or_sections
            if isinstance(num_or_sections, list) else [],
            'axis': dim
        })
    return outs


def l2_normalize(x, axis, epsilon=1e-12, name=None):
    """
    **L2 normalize Layer**

    The l2 normalize layer normalizes `x` along dimension `axis` using an L2
    norm. For a 1-D tensor (`dim` is fixed to 0), this layer computes

    .. math::

        y = \\frac{x}{ \sqrt{\sum {x^2} + epsion }}

    For `x` with more dimensions, this layer independently normalizes each 1-D
    slice along dimension `axis`.

    Args:
        x(Variable|list): The input tensor to l2_normalize layer.
        axis(int): The axis on which to apply normalization. If `axis < 0`, \
            the dimension to normalization is rank(X) + axis. -1 is the
            last dimension.
        epsilon(float): The epsilon value is used to avoid division by zero, \
            the default value is 1e-12.
        name(str|None): A name for this layer(optional). If set None, the layer \
            will be named automatically.

    Returns:
        Variable: The output tensor variable is the same shape with `x`.

    Examples:

        .. code-block:: python

            import paddle.fluid as fluid
            data = fluid.layers.data(name="data",
                                     shape=(3, 17, 13),
                                     dtype="float32")
            normed = fluid.layers.l2_normalize(x=data, axis=1)
    """

    if len(x.shape) == 1:
        axis = 0
    helper = LayerHelper("l2_normalize", **locals())

    out = helper.create_variable_for_type_inference(dtype=x.dtype)
    norm = helper.create_variable_for_type_inference(dtype=x.dtype)
    helper.append_op(
        type="norm",
        inputs={"X": x},
        outputs={"Out": out,
                 "Norm": norm},
        attrs={
            "axis": 1 if axis is None else axis,
            "epsilon": epsilon,
        })
    return out


def matmul(x, y, transpose_x=False, transpose_y=False, alpha=1.0, name=None):
    """
    Applies matrix multiplication to two tensors.

    Currently, the input tensors' rank can be any, but when the rank of any
    inputs is bigger than 3, this two inputs' rank should be equal.

    The actual behavior depends on the shapes of :math:`x`, :math:`y` and the
    flag values of :attr:`transpose_x`, :attr:`transpose_y`. Specifically:

    - If a transpose flag is specified, the last two dimensions of the tensor
      are transposed. If the tensor is rank-1 of shape :math:`[D]`, then for
      :math:`x` it is treated as :math:`[1, D]` in nontransposed form and as
      :math:`[D, 1]` in transposed form, whereas for :math:`y` it is the
      opposite: It is treated as :math:`[D, 1]` in nontransposed form and as
      :math:`[1, D]` in transposed form.

    - After transpose, the two tensors are 2-D or n-D and matrix multiplication
      performs in the following way.

      - If both are 2-D, they are multiplied like conventional matrices.
      - If either is n-D, it is treated as a stack of matrices residing in the
        last two dimensions and a batched matrix multiply supporting broadcast
        applies on the two tensors.

    Also note that if the raw tensor :math:`x` or :math:`y` is rank-1 and
    nontransposed, the prepended or appended dimension :math:`1` will be
    removed after matrix multiplication.

    Args:
        x (Variable): The input variable which is a Tensor or LoDTensor.
        y (Variable): The input variable which is a Tensor or LoDTensor.
        transpose_x (bool): Whether to transpose :math:`x` before multiplication.
        transpose_y (bool): Whether to transpose :math:`y` before multiplication.
        alpha (float): The scale of output. Default 1.0.
        name(str|None): A name for this layer(optional). If set None, the layer
            will be named automatically.

    Returns:
        Variable: The product Tensor variable.

    Examples:
        .. code-block:: python

            # Examples to clarify shapes of the inputs and output
            # x: [B, ..., M, K], y: [B, ..., K, N]
            # fluid.layers.matmul(x, y)  # out: [B, ..., M, N]

            # x: [B, M, K], y: [B, K, N]
            # fluid.layers.matmul(x, y)  # out: [B, M, N]

            # x: [B, M, K], y: [K, N]
            # fluid.layers.matmul(x, y)  # out: [B, M, N]

            # x: [M, K], y: [K, N]
            # fluid.layers.matmul(x, y)  # out: [M, N]

            # x: [B, M, K], y: [K]
            # fluid.layers.matmul(x, y)  # out: [B, M]

            # x: [K], y: [K]
            # fluid.layers.matmul(x, y)  # out: [1]

            # x: [M], y: [N]
            # fluid.layers.matmul(x, y, True, True)  # out: [M, N]

            import paddle.fluid as fluid
            x = fluid.layers.data(name='x', shape=[2, 3], dtype='float32')
            y = fluid.layers.data(name='y', shape=[3, 2], dtype='float32')
            out = fluid.layers.matmul(x, y, True, True)
    """

    def __check_input(x, y):
        x_shape = list(x.shape)
        y_shape = list(y.shape)
        if len(x_shape) == 1:
            x_shape = [1] + x_shape
        if len(y_shape) == 1:
            y_shape = y_shape + [1]

        # check the inner 2 dimensions
        if transpose_x:
            x_shape[-2], x_shape[-1] = x_shape[-1], x_shape[-2]
        if transpose_y:
            y_shape[-2], y_shape[-1] = y_shape[-1], y_shape[-2]
        if x_shape[-1] != y_shape[-2]:
            raise ValueError("Invalid inputs for matmul. x: %s, y: %s\n" %
                             (x_shape, y_shape))

        if len(y_shape) > 2 and len(x_shape) > 2:
            for i, dim_x in enumerate(x_shape[:-2]):
                # don't check neg shape
                if dim_x < 0 or y_shape[i] < 0:
                    continue
                if dim_x != y_shape[i]:
                    raise ValueError("Invalid inputs for matmul. x(%s), y(%s)" %
                                     (x.shape, y.shape))

    __check_input(x, y)

    helper = LayerHelper('matmul', **locals())
    out = helper.create_variable_for_type_inference(dtype=x.dtype)
    helper.append_op(
        type='matmul',
        inputs={'X': x,
                'Y': y},
        outputs={'Out': out},
        attrs={
            'transpose_X': transpose_x,
            'transpose_Y': transpose_y,
            'alpha': float(alpha),
        })
    return out


def topk(input, k, name=None):
    """
    This operator is used to find values and indices of the k largest entries
    for the last dimension.

    If the input is a vector (1-D Tensor), finds the k largest entries in the vector
    and outputs their values and indices as vectors. Thus values[j] is the j-th
    largest entry in input, and its index is indices[j].

    If the input is a Tensor with higher rank, this operator computes the top k
    entries along the last dimension.

    For example:

    .. code-block:: text

        If:
            input = [[5, 4, 2, 3],
                     [9, 7, 10, 25],
                     [6, 2, 10, 1]]
            k = 2

        Then:
            The first output:
            values = [[5, 4],
                      [10, 25],
                      [6, 10]]

            The second output:
            indices = [[0, 1],
                       [2, 3],
                       [0, 2]]

    Args:
        input(Variable): The input variable which can be a vector or Tensor with
            higher rank.
        k(int | Variable):  The number of top elements to look for along the last dimension
                 of input.
        name(str|None): A name for this layer(optional). If set None, the layer
                       will be named automatically.
                       Default: None

    Returns:
        Tuple[Variable]: A tuple with two elements. Each element is a Variable.
        The first one is k largest elements along each last
        dimensional slice. The second one is indices of values
        within the last dimension of input.

    Raises:
        ValueError: If k < 1 or k is not less than the last dimension of input

    Examples:
        .. code-block:: python

            import paddle.fluid as fluid
            import paddle.fluid.layers as layers
            input = layers.data(name="input", shape=[13, 11], dtype='float32')
            top5_values, top5_indices = layers.topk(input, k=5)
    """
    helper = LayerHelper("top_k", **locals())
    values = helper.create_variable_for_type_inference(dtype=input.dtype)
    indices = helper.create_variable_for_type_inference(dtype="int64")
    inputs = {"X": [input]}
    attrs = None
    if isinstance(k, Variable):
        inputs['K'] = k
    else:
        attrs = {'k': k}
    helper.append_op(
        type="top_k",
        inputs=inputs,
        outputs={"Out": [values],
                 "Indices": [indices]},
        attrs=attrs)
    values.stop_gradient = True
    indices.stop_gradient = True
    return values, indices


def edit_distance(input,
                  label,
                  normalized=True,
                  ignored_tokens=None,
                  input_length=None,
                  label_length=None):
    """
    Edit distance operator computes the edit distances between a batch of
    hypothesis strings and their references. Edit distance, also called
    Levenshtein distance, measures how dissimilar two strings are by counting
    the minimum number of operations to transform one string into anthor.
    Here the operations include insertion, deletion, and substitution.

    For example, given hypothesis string A = "kitten" and reference
    B = "sitting", the edit distance is 3 for A will be transformed into B
    at least after two substitutions and one insertion:

    "kitten" -> "sitten" -> "sittin" -> "sitting"

    The input is a LoDTensor/Tensor consisting of all the hypothesis strings with
    the total number denoted by `batch_size`, and the separation is specified
    by the LoD information or input_length. And the `batch_size` reference strings are arranged
    in order in the same way as `input`.

    The output contains the `batch_size` results and each stands for the edit
    distance for a pair of strings respectively. If Attr(normalized) is true,
    the edit distance will be divided by the length of reference string.

    Args:
        input(Variable): The indices for hypothesis strings, it should have rank 2 and dtype int64.
        label(Variable): The indices for reference strings, it should have rank 2 and dtype int64.
        normalized(bool, default True): Indicated whether to normalize the edit distance by
                          the length of reference string.
        ignored_tokens(list<int>, default None): Tokens that should be removed before
                                     calculating edit distance.
        input_length(Variable): The length for each sequence in `input` if it's of Tensor type, it should have shape `[batch_size]` and dtype int64.
        label_length(Variable): The length for each sequence in `label` if it's of Tensor type, it should have shape `[batch_size]` and dtype int64.

    Returns:
        edit_distance_out(Variable): edit distance result in shape [batch_size, 1]. \n
        sequence_num(Variable): sequence number in shape [].
        

    Examples:
        .. code-block:: python
            
            import paddle.fluid as fluid

            # using LoDTensor
            x_lod = fluid.layers.data(name='x_lod', shape=[1], dtype='int64', lod_level=1)
            y_lod = fluid.layers.data(name='y_lod', shape=[1], dtype='int64', lod_level=1)
            distance_lod, seq_num_lod = fluid.layers.edit_distance(input=x_lod, label=y_lod)

            # using Tensor
            x_seq_len = 5
            y_seq_len = 6
            x_pad = fluid.layers.data(name='x_pad', shape=[x_seq_len], dtype='int64')
            y_pad = fluid.layers.data(name='y_pad', shape=[y_seq_len], dtype='int64')
            x_len = fluid.layers.data(name='x_len', shape=[], dtype='int64')
            y_len = fluid.layers.data(name='y_len', shape=[], dtype='int64')
            distance_pad, seq_num_pad = fluid.layers.edit_distance(input=x_pad, label=y_pad, input_length=x_len, label_length=y_len)

    """
    helper = LayerHelper("edit_distance", **locals())

    # remove some tokens from input and labels
    if ignored_tokens is not None and len(ignored_tokens) > 0:
        erased_input = helper.create_variable_for_type_inference(dtype="int64")
        erased_label = helper.create_variable_for_type_inference(dtype="int64")

        helper.append_op(
            type="sequence_erase",
            inputs={"X": [input]},
            outputs={"Out": [erased_input]},
            attrs={"tokens": ignored_tokens})
        input = erased_input

        helper.append_op(
            type="sequence_erase",
            inputs={"X": [label]},
            outputs={"Out": [erased_label]},
            attrs={"tokens": ignored_tokens})
        label = erased_label

    this_inputs = {"Hyps": [input], "Refs": [label]}
    if input_length and label_length:
        this_inputs['HypsLength'] = [input_length]
        this_inputs['RefsLength'] = [label_length]

    # edit distance op
    edit_distance_out = helper.create_variable_for_type_inference(dtype="int64")
    sequence_num = helper.create_variable_for_type_inference(dtype="int64")
    helper.append_op(
        type="edit_distance",
        inputs=this_inputs,
        outputs={"Out": [edit_distance_out],
                 "SequenceNum": [sequence_num]},
        attrs={"normalized": normalized})

    return edit_distance_out, sequence_num


def ctc_greedy_decoder(input, blank, name=None):
    """
    This op is used to decode sequences by greedy policy by below steps:

    1. Get the indexes of max value for each row in input. a.k.a.
       numpy.argmax(input, axis=0).
    2. For each sequence in result of step1, merge repeated tokens between two
       blanks and delete all blanks.

    A simple example as below:

    .. code-block:: text

        Given:

        input.data = [[0.6, 0.1, 0.3, 0.1],
                      [0.3, 0.2, 0.4, 0.1],
                      [0.1, 0.5, 0.1, 0.3],
                      [0.5, 0.1, 0.3, 0.1],

                      [0.5, 0.1, 0.3, 0.1],
                      [0.2, 0.2, 0.2, 0.4],
                      [0.2, 0.2, 0.1, 0.5],
                      [0.5, 0.1, 0.3, 0.1]]

        input.lod = [[4, 4]]

        Computation:

        step1: Apply argmax to first input sequence which is input.data[0:4]. Then we get:
               [[0], [2], [1], [0]]
        step2: merge repeated tokens and remove blank which is 0. Then we get first output sequence:
               [[2], [1]]

        Finally:

        output.data = [[2],
                       [1],
                       [3]]

        output.lod = [[2, 1]]


    Args:

        input(Variable): (LoDTensor<float>), the probabilities of
                         variable-length sequences, which is a 2-D Tensor with
                         LoD information. It's shape is [Lp, num_classes + 1],
                         where Lp is the sum of all input sequences' length and
                         num_classes is the true number of classes. (not
                         including the blank label).
        blank(int): the blank label index of Connectionist Temporal
                    Classification (CTC) loss, which is in thehalf-opened
                    interval [0, num_classes + 1).
        name (str): The name of this layer. It is optional.

    Returns:
        Variable: CTC greedy decode result which is a 2-D tensor with shape [Lp, 1]. \
                  'Lp' is the sum if all output sequences' length. If all the sequences \
                  in result were empty, the result LoDTensor will be [-1] with  \
                  LoD [[]] and dims [1, 1].

    Examples:
        .. code-block:: python

            import paddle.fluid as fluid
            x = fluid.layers.data(name='x', shape=[8], dtype='float32')
            cost = fluid.layers.ctc_greedy_decoder(input=x, blank=0)
    """
    helper = LayerHelper("ctc_greedy_decoder", **locals())
    _, topk_indices = topk(input, k=1)

    # ctc align op
    ctc_out = helper.create_variable_for_type_inference(dtype="int64")
    helper.append_op(
        type="ctc_align",
        inputs={"Input": [topk_indices]},
        outputs={"Output": [ctc_out]},
        attrs={"merge_repeated": True,
               "blank": blank})
    return ctc_out


def warpctc(input, label, blank=0, norm_by_times=False, use_cudnn=False):
    """
    An operator integrating the open source Warp-CTC library
    (https://github.com/baidu-research/warp-ctc)
    to compute Connectionist Temporal Classification (CTC) loss.
    It can be aliased as softmax with CTC, since a native softmax activation is
    interated to the Warp-CTC library, to to normlize values for each row of the
    input tensor.

    Args:
       input (Variable): The unscaled probabilities of variable-length sequences,
         which is a 2-D Tensor with LoD information.
         It's shape is [Lp, num_classes + 1], where Lp is the sum of all input
         sequences' length and num_classes is the true number of classes.
         (not including the blank label).
       label (Variable): The ground truth of variable-length sequence,
         which is a 2-D Tensor with LoD information. It is of the shape [Lg, 1],
         where Lg is th sum of all labels' length.
       blank (int, default 0): The blank label index of Connectionist
         Temporal Classification (CTC) loss, which is in the
         half-opened interval [0, num_classes + 1).
       norm_by_times(bool, default false): Whether to normalize the gradients
         by the number of time-step, which is also the sequence's length.
         There is no need to normalize the gradients if warpctc layer was
         follewed by a mean_op.
       use_cudnn (bool, default false): Whether to use cudnn.

    Returns:
        Variable: The Connectionist Temporal Classification (CTC) loss,
        which is a 2-D Tensor of the shape [batch_size, 1].

    Examples:

        .. code-block:: python

            import paddle.fluid as fluid
            label = fluid.layers.data(name='label', shape=[11, 8],
                                      dtype='float32', lod_level=1)
            predict = fluid.layers.data(name='predict', shape=[11, 1],
                                        dtype='float32')
            cost = fluid.layers.warpctc(input=predict, label=label)

    """
    helper = LayerHelper('warpctc', **locals())
    loss_out = helper.create_variable_for_type_inference(dtype=input.dtype)
    grad_out = helper.create_variable_for_type_inference(dtype=input.dtype)
    helper.append_op(
        type='warpctc',
        inputs={'Logits': [input],
                'Label': [label]},
        outputs={'WarpCTCGrad': [grad_out],
                 'Loss': [loss_out]},
        attrs={
            'blank': blank,
            'norm_by_times': norm_by_times,
            'use_cudnn': use_cudnn
        })
    return loss_out


def sequence_reshape(input, new_dim):
    """
    **Sequence Reshape Layer**

    This layer will rearrange the input sequences. The new dimension is set by
    user. Length of each sequence is computed according to original length,
    original dimension and new dimension. The following example will help to
    illustrate the function of this layer:

    .. code-block:: text

        x is a LoDTensor:
            x.lod  = [[0, 2, 6]]
            x.data = [[1,  2], [3,  4],
                      [5,  6], [7,  8],
                      [9, 10], [11, 12]]
            x.dims = [6, 2]

        set new_dim = 4

        then out is a LoDTensor:

            out.lod  = [[0, 1, 3]]

            out.data = [[1,  2,  3,  4],
                        [5,  6,  7,  8],
                        [9, 10, 11, 12]]
            out.dims = [3, 4]

    Currently, only 1-level LoDTensor is supported and please make sure
    (original length * original dimension) can be divided by new dimension with
    no remainder for each sequence.

    Args:

       input (Variable): A 2-D LoDTensor with shape being [N, M] where M for dimension.
       new_dim (int): New dimension that the input LoDTensor is reshaped to.

    Returns:

        Variable: Reshaped LoDTensor according to new dimension.

    Examples:
        .. code-block:: python

            import paddle.fluid as fluid
            x = fluid.layers.data(name='x', shape=[2, 6], append_batch_size=False, dtype='float32', lod_level=1)
            x_reshaped = fluid.layers.sequence_reshape(input=x, new_dim=4)
    """
    assert not in_dygraph_mode(), (
        "sequence layer is not supported in dygraph mode yet.")
    helper = LayerHelper('sequence_reshape', **locals())
    out = helper.create_variable_for_type_inference(helper.input_dtype())
    helper.append_op(
        type='sequence_reshape',
        inputs={'X': [input]},
        outputs={'Out': [out]},
        attrs={'new_dim': new_dim})
    return out


# FIXME(wuyi): let docstring_checker.py understand @autodoc.
# For now, the comments in c++ use types like Tensor, but in python side
# the type is often "Variable", and arguments may vary.
@templatedoc(op_type="nce")
def nce(input,
        label,
        num_total_classes,
        sample_weight=None,
        param_attr=None,
        bias_attr=None,
        num_neg_samples=None,
        name=None,
        sampler="uniform",
        custom_dist=None,
        seed=0,
        is_sparse=False):
    """
    ${comment}

    Args:
        input (Variable): input variable.
        label (Variable): label.
        num_total_classes (int):${num_total_classes_comment}
        sample_weight (Variable|None): A Variable of shape [batch_size, 1]
            storing a weight for each sample. The default weight for each
            sample is 1.0.
        param_attr (ParamAttr|None): The parameter attribute for learnable parameters/weights
             of nce. If it is set to None or one attribute of ParamAttr, nce
             will create ParamAttr as param_attr. If the Initializer of the param_attr
             is not set, the parameter is initialized with Xavier. Default: None.
        bias_attr (ParamAttr|bool|None): The parameter attribute for the bias of nce.
             If it is set to False, no bias will be added to the output units.
             If it is set to None or one attribute of ParamAttr, nce
             will create ParamAttr as bias_attr. If the Initializer of the bias_attr
             is not set, the bias is initialized zero. Default: None.
        num_neg_samples (int): ${num_neg_samples_comment}
        name (str|None): A name for this layer(optional). If set None, the layer
             will be named automatically. Default: None.
        sampler (str): The sampler used to sample class from negtive classes.
                       It can be 'uniform', 'log_uniform' or 'custom_dist'.
                       default: 'uniform'.
        custom_dist (float[]): A float[] with size=num_total_classes.
                       It is used when sampler is set to 'custom_dist'.
                       custom_dist[i] is the probsbility of i-th class to be sampled.
                       default: None.
        seed (int): The seed used in sampler. default: 0.
        is_sparse(bool): The flag indicating whether to use sparse update, the weight@GRAD and bias@GRAD will be changed to SelectedRows.

    Returns:
        Variable: The output nce loss.

    Examples:
        .. code-block:: python


	    import paddle.fluid as fluid
        import numpy as np

	    window_size = 5
	    words = []
	    for i in xrange(window_size):
		words.append(fluid.layers.data(
		    name='word_{0}'.format(i), shape=[1], dtype='int64'))

	    dict_size = 10000
	    label_word = int(window_size / 2) + 1

	    embs = []
	    for i in xrange(window_size):
		if i == label_word:
		    continue

		emb = fluid.layers.embedding(input=words[i], size=[dict_size, 32],
				   param_attr='embed', is_sparse=True)
		embs.append(emb)

	    embs = fluid.layers.concat(input=embs, axis=1)
	    loss = fluid.layers.nce(input=embs, label=words[label_word],
		      num_total_classes=dict_size, param_attr='nce.w_0',
		      bias_attr='nce.b_0')

	    #or use custom distribution
	    dist = np.array([0.05,0.5,0.1,0.3,0.05])
	    loss = fluid.layers.nce(input=embs, label=words[label_word],
		      num_total_classes=5, param_attr='nce.w_1',
		      bias_attr='nce.b_1',
		      num_neg_samples=3,
		      sampler="custom_dist",
		      custom_dist=dist)
    """
    helper = LayerHelper('nce', **locals())
    assert isinstance(input, Variable)
    assert isinstance(label, Variable)

    dim = input.shape[1]
    num_true_class = label.shape[1]
    w = helper.create_parameter(
        attr=helper.param_attr,
        shape=[num_total_classes, dim],
        is_bias=False,
        dtype=input.dtype)
    inputs = {}
    if helper.bias_attr:
        b = helper.create_parameter(
            attr=helper.bias_attr,
            shape=[num_total_classes, 1],
            is_bias=True,
            dtype=input.dtype)
        inputs['Bias'] = b
    cost = helper.create_variable_for_type_inference(dtype=input.dtype)
    sample_logits = helper.create_variable_for_type_inference(dtype=input.dtype)
    sample_labels = helper.create_variable_for_type_inference(dtype=label.dtype)

    inputs['Input'] = input
    inputs['Label'] = label
    inputs['Weight'] = w
    inputs['SampleWeight'] = sample_weight if sample_weight is not None else []

    if sampler == "uniform":
        sampler = 0
    elif sampler == "log_uniform":
        sampler = 1
    elif sampler == "custom_dist":
        assert custom_dist is not None
        # assert isinstance(custom_dist, Variable)

        custom_dist_len = num_total_classes
        alias_probs_ = [0] * custom_dist_len
        alias_ = [0] * custom_dist_len
        bigs = []
        littles = []
        for i in range(custom_dist_len):
            normal_prob = custom_dist[i] * custom_dist_len
            if normal_prob - 1.0 > 0:
                bigs.append((i, normal_prob))
            elif 1.0 - normal_prob > 0:
                littles.append((i, normal_prob))
            else:
                alias_probs_[i] = normal_prob
                alias_[i] = -1

        while len(bigs) and len(littles):
            big = bigs.pop(0)
            little = littles.pop(0)

            big_idx = big[0]
            big_prob = big[1]

            alias_probs_[little[0]] = little[1]
            alias_[little[0]] = big_idx
            big_left = big[1] + little[1] - 1
            if big_left - 1.0 > 0:
                bigs.append((big_idx, big_left))
            elif 1.0 - big_left > 0:
                littles.append((big_idx, big_left))
            else:
                alias_probs_[big_idx] = big_left
                alias_[big_idx] = -1

        if len(bigs):
            big = bigs.pop(0)
            alias_probs_[big[0]] = 1.0
            alias_[big[0]] = -1
        if len(littles):
            little = littles.pop(0)
            alias_probs_[little[0]] = 1.0
            alias_[little[0]] = -1

        def _init_by_numpy_array(numpy_array):
            ret = helper.create_parameter(
                attr=ParamAttr(),
                shape=numpy_array.shape,
                dtype=numpy_array.dtype,
                default_initializer=NumpyArrayInitializer(numpy_array))
            ret.stop_gradient = True
            return ret

        inputs['CustomDistProbs'] = _init_by_numpy_array(
            np.array(custom_dist).astype('float32'))
        inputs['CustomDistAlias'] = _init_by_numpy_array(
            np.array(alias_).astype('int32'))
        inputs['CustomDistAliasProbs'] = _init_by_numpy_array(
            np.array(alias_probs_).astype('float32'))
        sampler = 2
    else:
        raise Exception("Unsupported sampler type.")

    if num_neg_samples is None:
        num_neg_samples = 10
    else:
        num_neg_samples = int(num_neg_samples)

    remote_prefetch = is_sparse
    print(
        "With sparse mode, if your models has only small parameter prefetch may cause speed down"
    )

    attrs = {
        'num_total_classes': int(num_total_classes),
        'num_neg_samples': num_neg_samples,
        'seed': seed,
        'sampler': sampler,
        'is_sparse': is_sparse,
        'remote_prefetch': remote_prefetch
    }

    helper.append_op(
        type='nce',
        inputs=inputs,
        outputs={
            'Cost': cost,
            'SampleLogits': sample_logits,
            'SampleLabels': sample_labels
        },
        attrs=attrs)
    return cost / (num_neg_samples + 1)


def hsigmoid(input,
             label,
             num_classes,
             param_attr=None,
             bias_attr=None,
             name=None,
             path_table=None,
             path_code=None,
             is_custom=False,
             is_sparse=False):
    """
    The hierarchical sigmoid operator is used to accelerate the training
    process of language model. This operator organizes the classes into a
    complete binary tree, or you can use is_custom to pass your own tree to
    implement hierarchical. Each leaf node represents a class(a word) and each
    internal node acts as a binary classifier. For each word there's a unique
    path from root to it's leaf node, hsigmoid calculate the cost for each
    internal node on the path, and sum them to get a total cost. hsigmoid can
    achive a acceleration from :math:`O(N)` to :math:`O(logN)`, where :math:`N`
    represents the size of word dict.

    Using default tree you can Refer to `Hierarchical Probabilistic Neural Network Language Model
    <http://www.iro.umontreal.ca/~lisa/pointeurs/hierarchical-nnlm-aistats05.pdf>`_

    And if you want to use the costumed tree by set 'is_custom' as true you may need to do following things first:

    1. using your word dict to build a binary tree, each leaf node should be an word of your word dict
    2. build a dict to store word_id -> word's leaf to root path, we call it path_table.
    3. build a dict to store word_id -> code of word's leaf to root path, we call it path_code. Code
       means label of each binary classification, using 1 indicate true, 0 indicate false.
    4. now, each word should has its path and code along the path, you can pass a batch of path and code
       related to the same batch of inputs.

    Args:
        input (Variable): The input tensor variable with shape
            :math:`[N \\times D]`, where :math:`N` is the size of mini-batch,
            and :math:`D` is the feature size.
        label (Variable): The tensor variable contains labels of training data.
            It's a tensor with shape is :math:`[N \\times 1]`.
        num_classes: (int), The number of classes, must not be less than 2. with default tree this has to be set,
            it should never be None under is_custom=False, but while is_custom is true, it should be non leaf num
            which indicates the num of classes using by binary classify.
        param_attr (ParamAttr|None): The parameter attribute for learnable parameters/weights
             of hsigmoid. If it is set to None or one attribute of ParamAttr, hsigmoid
             will create ParamAttr as param_attr. If the Initializer of the param_attr
             is not set, the parameter is initialized with Xavier. Default: None.
        bias_attr (ParamAttr|bool|None): The parameter attribute for the bias of hsigmoid.
             If it is set to False, no bias will be added to the output units.
             If it is set to None or one attribute of ParamAttr, hsigmoid
             will create ParamAttr as bias_attr. If the Initializer of the bias_attr
             is not set, the bias is initialized zero. Default: None.
        name (str|None): A name for this layer(optional). If set None, the layer
             will be named automatically. Default: None.
        path_table: (Variable|None) this variable can store each batch of samples' path to root,
            it should be in leaf -> root order
            path_table should have the same shape with path_code, and for each sample i path_table[i] indicates a np.array like
            structure and each element in this array is indexes in parent nodes' Weight Matrix.
        path_code:  (Variable|None) this variable can store each batch of samples' code,
            each code consist with every code of parent nodes. it should be in leaf -> root order
        is_custom: (bool|False)using user defined binary tree instead of default complete binary tree, if costum is
             set you need to set path_table/path_code/num_classes, otherwise num_classes should be set
        is_sparse: (bool|False)using sparse update instead of dense update, if set, the gradient
             of W and input will be sparse.

    Returns:
        Out: (LodTensor) The cost of hierarchical sigmoid operator. the shape is [N, 1]

    Examples:

        .. code-block:: python

            import paddle.fluid as fluid
            x = fluid.layers.data(name='x', shape=[2], dtype='float32')
            y = fluid.layers.data(name='y', shape=[1], dtype='int64')
            out = fluid.layers.hsigmoid(input=x, label=y, num_classes=6)
    """

    helper = LayerHelper('hierarchical_sigmoid', **locals())
    dtype = helper.input_dtype()
    out = helper.create_variable_for_type_inference(dtype)
    pre_out = helper.create_variable_for_type_inference(dtype)
    dim = input.shape[1]
    if ((num_classes is None) or (num_classes < 2)) and (not is_custom):
        raise ValueError(
            "num_classes must not be less than 2 with default tree")

    if (not is_custom) and (is_sparse):
        print("Sparse mode should not be used without custom tree")
        is_sparse = False

    if (not is_custom) and ((path_table is not None) or
                            (path_code is not None)):
        raise ValueError(
            "only num_classes should be passed without custom tree")

    if (is_custom) and (path_code is None):
        raise ValueError("path_code should not be None with custom tree")
    elif (is_custom) and (path_table is None):
        raise ValueError("path_table should not be None with custom tree")
    elif (is_custom) and (num_classes is None):
        raise ValueError("num_classes should not be None with custom tree")
    else:
        pass

    weights = None
    remote_prefetch = is_sparse
    print(
        "With sparse mode, if your models has only small parameter prefetch may cause speed down"
    )
    if not is_custom:
        weights = helper.create_parameter(
            attr=helper.param_attr,
            shape=[num_classes - 1, dim],
            is_bias=False,
            dtype=input.dtype)
    else:
        weights = helper.create_parameter(
            attr=helper.param_attr,
            shape=[num_classes, dim],
            is_bias=False,
            dtype=input.dtype)
    inputs = {
        "X": input,
        "W": weights,
        "PathTable": path_table,
        "PathCode": path_code,
        "Label": label
    }
    if helper.bias_attr:
        if not is_custom:
            bias = helper.create_parameter(
                attr=helper.bias_attr,
                shape=[num_classes - 1, 1],
                is_bias=True,
                dtype=input.dtype)
            inputs['Bias'] = bias
        else:
            bias = helper.create_parameter(
                attr=helper.bias_attr,
                shape=[num_classes, 1],
                is_bias=True,
                dtype=input.dtype)
            inputs['Bias'] = bias
    helper.append_op(
        type="hierarchical_sigmoid",
        inputs=inputs,
        outputs={"Out": out,
                 "PreOut": pre_out,
                 "W_Out": weights},
        attrs={
            "num_classes": num_classes,
            "is_sparse": is_sparse,
            "remote_prefetch": remote_prefetch
        })
    return out


def transpose(x, perm, name=None):
    """
    Permute the dimensions of `input` according to `perm`.

    The `i`-th dimension  of the returned tensor will correspond to the
    perm[i]-th dimension of `input`.

    Args:
        x (Variable): The input Tensor.
        perm (list): A permutation of the dimensions of `input`.
        name (str): The name of this layer. It is optional.

    Returns:
        Variable: A transposed Tensor.

    Examples:
        .. code-block:: python

            # use append_batch_size=False to avoid prepending extra
            # batch size in shape
            import paddle.fluid as fluid
            x = fluid.layers.data(name='x', shape=[5, 10, 15],
                            dtype='float32', append_batch_size=False)
            x_transposed = fluid.layers.transpose(x, perm=[1, 0, 2])
    """

    if len(perm) != len(x.shape):
        raise ValueError(
            "Input(perm) is the permutation of dimensions of Input(input). "
            "Its length should be equal to Input(input)'s rank.")
    for idx, dim in enumerate(perm):
        if dim >= len(x.shape):
            raise ValueError(
                "Each element in perm should be less than x's rank. "
                "%d-th element in perm is %d which accesses x's rank %d." %
                (idx, perm[idx], len(x.shape)))

    helper = LayerHelper('transpose', **locals())
    out = helper.create_variable_for_type_inference(x.dtype)
    x_shape = helper.create_variable_for_type_inference(x.dtype)
    helper.append_op(
        type='transpose2',
        inputs={'X': [x]},
        outputs={'Out': [out],
                 'XShape': [x_shape]},
        attrs={'axis': perm})
    return out


def im2sequence(input,
                filter_size=1,
                stride=1,
                padding=0,
                input_image_size=None,
                out_stride=1,
                name=None):
    """
    Extracts image patches from the input tensor to form a tensor of shape
    {input.batch_size * output_height * output_width, filter_size_H *
    filter_size_W * input.channels} which is similar with im2col.
    This op use filter / kernel to scan images and convert these images to
    sequences. After expanding, the number of time step are
    output_height * output_width for an image, in which output_height and
    output_width are calculated by below equation:

    .. math::

        output\_size = 1 + \
            (2 * padding + img\_size - block\_size + stride - 1) / stride

    And the dimension of each time step is block_y * block_x * input.channels.

    Args:
        input (Variable): The input should be a tensor in NCHW format.

        filter_size(int|tuple|None): The filter size. If filter_size is a tuple,
            it must contain two integers, (filter_size_H, filter_size_W).
            Otherwise, the filter will be a square.

        stride(int|tuple): The stride size. If stride is a tuple, it must
            contain two integers, (stride_H, stride_W). Otherwise, the
            stride_H = stride_W = stride. Default: stride = 1.

        padding(int|tuple): The padding size. If padding is a tuple, it can
            contain two integers like (padding_H, padding_W) which means
            padding_up = padding_down = padding_H and
            padding_left = padding_right = padding_W. Or it can use
            (padding_up, padding_left, padding_down, padding_right) to indicate
            paddings of four direction. Otherwise, a scalar padding means
            padding_up = padding_down = padding_left = padding_right = padding
            Default: padding = 0.

        input_image_size(Variable): the input contains image real size.It's dim
            is [batchsize, 2]. It is dispensable.It is just for batch inference.

        out_stride(int|tuple): The scaling of image through CNN. It is
            dispensable. It is valid only when input_image_size is not null.
            If out_stride is tuple,  it must contain two intergers,
            (out_stride_H, out_stride_W). Otherwise,
            the out_stride_H = out_stride_W = out_stride.

        name (int): The name of this layer. It is optional.

    Returns:
        output: The output is a LoDTensor with shape
        {input.batch_size * output_height * output_width,
        filter_size_H * filter_size_W * input.channels}.
        If we regard output as a matrix, each row of this matrix is
        a step of a sequence.

    Examples:

        .. code-block:: text

            Given:

            x = [[[[ 6.  2.  1.]
                   [ 8.  3.  5.]
                   [ 0.  2.  6.]]

                  [[ 2.  4.  4.]
                   [ 6.  3.  0.]
                   [ 6.  4.  7.]]]

                 [[[ 6.  7.  1.]
                   [ 5.  7.  9.]
                   [ 2.  4.  8.]]

                  [[ 1.  2.  1.]
                   [ 1.  3.  5.]
                   [ 9.  0.  8.]]]]

            x.dims = {2, 2, 3, 3}

            And:

            filter = [2, 2]
            stride = [1, 1]
            padding = [0, 0]

            Then:

            output.data = [[ 6.  2.  8.  3.  2.  4.  6.  3.]
                           [ 2.  1.  3.  5.  4.  4.  3.  0.]
                           [ 8.  3.  0.  2.  6.  3.  6.  4.]
                           [ 3.  5.  2.  6.  3.  0.  4.  7.]
                           [ 6.  7.  5.  7.  1.  2.  1.  3.]
                           [ 7.  1.  7.  9.  2.  1.  3.  5.]
                           [ 5.  7.  2.  4.  1.  3.  9.  0.]
                           [ 7.  9.  4.  8.  3.  5.  0.  8.]]

            output.dims = {8, 8}

            output.lod = [[4, 4]]

    Examples:

        .. code-block:: python

            import paddle.fluid as fluid
            data = fluid.layers.data(name='data', shape=[3, 32, 32],
                                     dtype='float32')
            output = fluid.layers.im2sequence(
                input=data, stride=[1, 1], filter_size=[2, 2])


    """
    assert not in_dygraph_mode(), (
        "sequence layer is not supported in dygraph mode yet.")

    if isinstance(filter_size, int):
        filter_size = [filter_size, filter_size]
    if isinstance(stride, int):
        stride = [stride, stride]
    if isinstance(padding, int):
        padding = [padding, padding]
    if len(padding) == 2:
        padding.append(padding[0])
        padding.append(padding[1])
    inputs = {"X": input}
    attrs = {"kernels": filter_size, "strides": stride, "paddings": padding}
    if input_image_size:
        if isinstance(out_stride, int):
            out_stride = [out_stride, out_stride]
        inputs["Y"] = input_image_size
        attrs["out_stride"] = out_stride
    helper = LayerHelper('im2sequence', **locals())
    out = helper.create_variable_for_type_inference(dtype=helper.input_dtype())
    helper.append_op(
        type='im2sequence', inputs=inputs, outputs={'Out': out}, attrs=attrs)
    return out


@templatedoc()
def row_conv(input, future_context_size, param_attr=None, act=None):
    """
    ${comment}

    Args:
        input (${x_type}): ${x_comment}.
        future_context_size (int): Future context size. Please note, the shape
            of convolution kernel is [future_context_size + 1, D].
        param_attr (ParamAttr): Attributes of parameters, including
            name, initializer etc.
        act (str): Non-linear activation to be applied to output variable.

    Returns:
        ${out_comment}.

    Examples:
        >>> import paddle.fluid as fluid
        >>> x = fluid.layers.data(name='x', shape=[16],
        >>>                        dtype='float32', lod_level=1)
        >>> out = fluid.layers.row_conv(input=x, future_context_size=2)
    """
    helper = LayerHelper('row_conv', **locals())
    dtype = helper.input_dtype()
    filter_shape = [future_context_size + 1, input.shape[1]]
    filter_param = helper.create_parameter(
        attr=helper.param_attr, shape=filter_shape, dtype=dtype)
    out = helper.create_variable_for_type_inference(dtype)
    helper.append_op(
        type='row_conv',
        inputs={'X': [input],
                'Filter': [filter_param]},
        outputs={'Out': [out]})
    return helper.append_activation(out)


@templatedoc()
def multiplex(inputs, index):
    """
    ${comment}

    For Example:

    .. code-block:: text

        case 1:

        Given:

        X = [[[0,0,3,4], [0,1,3,4], [0,2,4,4], [0,3,3,4]],
             [[1,0,3,4], [1,1,7,8], [1,2,4,2], [1,3,3,4]],
             [[2,0,3,4], [2,1,7,8], [2,2,4,2], [2,3,3,4]],
             [[3,0,3,4], [3,1,7,8], [3,2,4,2], [3,3,3,4]]]

        index = [3,0,1,2]

        out:[[3 0 3 4]    // X[3,0] (3 = index[i], 0 = i); i=0
             [0 1 3 4]    // X[0,1] (0 = index[i], 1 = i); i=1
             [1 2 4 2]    // X[1,2] (0 = index[i], 2 = i); i=2
             [2 3 3 4]]   // X[2,3] (0 = index[i], 3 = i); i=3

        case 2:

        Given:

        X = [[[0,0,3,4], [0,1,3,4], [0,2,4,4], [0,3,3,4]],
             [[1,0,3,4], [1,1,7,8], [1,2,4,2], [1,3,3,4]]]

        index = [1,0]

        out:[[1 0 3 4]    // X[1,0] (3 = index[0], 0 = i); i=1
             [0 1 3 4]    // X[0,1] (0 = index[1], 1 = i); i=2
             [0 2 4 4]    // X[0,2] (0 = 0, 2 = i); i=3
             [0 3 3 4]]   // X[0,3] (0 = 0, 3 = i); i=4

    Examples:

    .. code-block:: python

        import paddle.fluid as fluid
        x1 = fluid.layers.data(name='x1', shape=[4], dtype='float32')
        x2 = fluid.layers.data(name='x2', shape=[4], dtype='float32')
        index = fluid.layers.data(name='index', shape=[1], dtype='int32')
        out = fluid.layers.multiplex(inputs=[x1, x2], index=index)

    Args:
       inputs (list): ${x_comment}.
       index (${ids_type}): ${ids_comment}.

    Returns:
        ${out_comment}.
    """
    helper = LayerHelper('multiplex', **locals())

    if not isinstance(inputs, list) and len(inputs) < 2:
        raise ValueError("inputs should be a list object and contains at least "
                         "2 elements.")

    out = helper.create_variable_for_type_inference(inputs[0].dtype)
    helper.append_op(
        type='multiplex',
        inputs={'X': inputs,
                'Ids': index},
        outputs={'Out': [out]})
    return out


def softmax_with_cross_entropy(logits,
                               label,
                               soft_label=False,
                               ignore_index=kIgnoreIndex,
                               numeric_stable_mode=True,
                               return_softmax=False,
                               axis=-1):
    """
    **Softmax With Cross Entropy Operator.**

    Cross entropy loss with softmax is used as the output layer extensively. This
    operator computes the softmax normalized values for dimension :attr:`axis` of 
    the input tensor, after which cross-entropy loss is computed. This provides 
    a more numerically stable gradient.

    Because this operator performs a softmax on logits internally, it expects
    unscaled logits. This operator should not be used with the output of
    softmax operator since that would produce incorrect results.

    When the attribute :attr:`soft_label` is set :attr:`False`, this operators 
    expects mutually exclusive hard labels, each sample in a batch is in exactly 
    one class with a probability of 1.0. Each sample in the batch will have a 
    single label.

    The equation is as follows:

    1) Hard label (one-hot label, so every sample has exactly one class)

    .. math::

        loss_j =  -\\text{logit}_{label_j} +
        \\log\\left(\\sum_{i=0}^{K}\\exp(\\text{logit}_i)\\right), j = 1,..., K

    2) Soft label (each sample can have a distribution over all classes)

    .. math::

        loss_j =  -\\sum_{i=0}^{K}\\text{label}_i
        \\left(\\text{logit}_i - \\log\\left(\\sum_{i=0}^{K}
        \\exp(\\text{logit}_i)\\right)\\right), j = 1,...,K

    3) If :attr:`numeric_stable_mode` is :attr:`True`, softmax is calculated 
    first by:

    .. math::

        max_j &= \\max_{i=0}^{K}{\\text{logit}_i}

        log\\_max\\_sum_j &= \\log\\sum_{i=0}^{K}\\exp(logit_i - max_j)

        softmax_j &= \\exp(logit_j - max_j - {log\\_max\\_sum}_j)

    and then cross entropy loss is calculated by softmax and label.

    Args:
        logits (Variable): The input tensor of unscaled log probabilities.
        label (Variable): The ground truth  tensor. If :attr:`soft_label`
            is set to :attr:`True`, Label is a Tensor<float/double> in the 
            same shape with :attr:`logits`. If :attr:`soft_label` is set to 
            :attr:`True`, Label is a Tensor<int64> in the same shape with 
            :attr:`logits` expect shape in dimension :attr:`axis` as 1.
        soft_label (bool): A flag to indicate whether to interpretate the given
            labels as soft labels. Default False.
        ignore_index (int): Specifies a target value that is ignored and does
                            not contribute to the input gradient. Only valid
                            if :attr:`soft_label` is set to :attr:`False`. 
                            Default: kIgnoreIndex
        numeric_stable_mode (bool): A flag to indicate whether to use a more
                                    numerically stable algorithm. Only valid
                                    when :attr:`soft_label` is :attr:`False` 
                                    and GPU is used. When :attr:`soft_label` 
                                    is :attr:`True` or CPU is used, the 
                                    algorithm is always numerically stable.
                                    Note that the speed may be slower when use
                                    stable algorithm. Default: True
        return_softmax (bool): A flag indicating whether to return the softmax
                               along with the cross entropy loss. Default: False
        axis (int): The index of dimension to perform softmax calculations. It 
                    should be in range :math:`[-1, rank - 1]`, while :math:`rank`
                    is the rank of input :attr:`logits`. Default: -1.

    Returns:
        Variable or Tuple of two Variables: Return the cross entropy loss if \
                                            `return_softmax` is False, otherwise the tuple \
                                            (loss, softmax), softmax is in the same shape \
                                            with input logits and cross entropy loss is in \
                                            the same shape with input logits except shape \
                                            in dimension :attr:`axis` as 1.

    Examples:
        .. code-block:: python

            import paddle.fluid as fluid

            data = fluid.layers.data(name='data', shape=[128], dtype='float32')
            label = fluid.layers.data(name='label', shape=[1], dtype='int64')
            fc = fluid.layers.fc(input=data, size=100)
            out = fluid.layers.softmax_with_cross_entropy(
                logits=fc, label=label)
    """
    helper = LayerHelper('softmax_with_cross_entropy', **locals())
    softmax = helper.create_variable_for_type_inference(dtype=logits.dtype)
    loss = helper.create_variable_for_type_inference(dtype=logits.dtype)
    helper.append_op(
        type='softmax_with_cross_entropy',
        inputs={'Logits': logits,
                'Label': label},
        outputs={'Softmax': softmax,
                 'Loss': loss},
        attrs={
            'soft_label': soft_label,
            'ignore_index': ignore_index,
            'numeric_stable_mode': numeric_stable_mode,
            'axis': axis
        })

    if return_softmax:
        return loss, softmax

    return loss


def sampled_softmax_with_cross_entropy(logits,
                                       label,
                                       num_samples,
                                       num_true=1,
                                       remove_accidental_hits=True,
                                       use_customized_samples=False,
                                       customized_samples=None,
                                       customized_probabilities=None,
                                       seed=0):
    """
    **Sampled Softmax With Cross Entropy Operator.**

    Cross entropy loss with sampled softmax is used as the output layer for 
    larger output classes extensively. This operator samples a number of samples
    for all examples, and computes the softmax normalized values for each 
    row of the sampled tensor, after which cross-entropy loss is computed. 

    Because this operator performs a softmax on logits internally, it expects
    unscaled logits. This operator should not be used with the output of
    softmax operator since that would produce incorrect results.
    
    For examples with T true labels (T >= 1), we assume that each true label has
    a probability of 1/T. For each sample, S samples are generated using a
    log uniform distribution. True labels are concatenated with these samples to
    form T + S samples for each example. So, assume the shape of logits is
    [N x K], the shape for samples is [N x (T+S)]. For each sampled label, a 
    probability is calculated, which corresponds to the Q(y|x) in 
    [Jean et al., 2014](http://arxiv.org/abs/1412.2007).
    
    Logits are sampled according to the sampled labels. Then if 
    remove_accidental_hits is True, if a sample[i, j] accidentally hits true 
    labels, then the corresponding sampled_logits[i, j] is minus by 1e20 to 
    make its softmax result close to zero. Then sampled logits are subtracted by
    logQ(y|x), these sampled logits and re-indexed labels are used to compute 
    a softmax with cross entropy.

    Args:
        logits (Variable): The unscaled log probabilities, which is a 2-D tensor
            with shape [N x K]. N is the batch_size, and K is the class number.
        label (Variable): The ground truth which is a 2-D tensor. Label is a 
            Tensor<int64> with shape [N x T], where T is the number of true 
            labels per example. 
        num_samples (int): The number for each example, num_samples should be 
            less than the number of class.
        num_true(int): The number of target classes per training example.
        remove_accidental_hits (bool): A flag indicating whether to remove 
            accidental hits when sampling. If True and if a sample[i, j] 
            accidentally hits true labels, then the corresponding 
            sampled_logits[i, j] is minus by 1e20 to make its softmax result 
            close to zero. Default is True.
        use_customized_samples (bool): Whether to use custom samples and probabities to sample
            logits.
        customized_samples (Variable): User defined samples, which is a 2-D tensor
            with shape [N, T + S]. S is the num_samples, and T is the number of true 
            labels per example. 
        customized_probabilities (Variable): User defined probabilities of samples, 
            a 2-D tensor which has the same shape with customized_samples.
        seed (int): The random seed for generating random number, which is used
            in the process of sampling. Default is 0.

    Returns:
        Variable: Return the cross entropy loss which is a 2-D tensor with shape
                  [N x 1].

    Examples:
        .. code-block:: python

            import paddle.fluid as fluid

            input = fluid.layers.data(name='data', shape=[256], dtype='float32')
            label = fluid.layers.data(name='label', shape=[1], dtype='int64')
            fc = fluid.layers.fc(input=input, size=100)
            out = fluid.layers.sampled_softmax_with_cross_entropy(
                      logits=fc, label=label, num_samples=25)
    """
    helper = LayerHelper('sample_logits', **locals())
    samples = helper.create_variable_for_type_inference(dtype='int64')
    probabilities = helper.create_variable_for_type_inference(
        dtype=logits.dtype)
    sampled_logits \
        = helper.create_variable_for_type_inference(dtype=logits.dtype)
    sampled_label = helper.create_variable_for_type_inference(dtype='int64')
    sampled_softlabel = helper.create_variable_for_type_inference(
        dtype=logits.dtype)
    logits_dim = helper.create_variable_for_type_inference(dtype=logits.dtype)
    labels_dim = helper.create_variable_for_type_inference(dtype=label.type)

    helper.append_op(
        type='sample_logits',
        inputs={
            'Logits': logits,
            'Labels': label,
            'CustomizedSamples': customized_samples,
            'CustomizedProbabilities': customized_probabilities
        },
        outputs={
            'Samples': samples,
            'Probabilities': probabilities,
            'SampledLabels': sampled_label,
            'SampledLogits': sampled_logits,
            'LogitsDim': logits_dim,
            'LabelsDim': labels_dim
        },
        attrs={
            'use_customized_samples': use_customized_samples,
            'uniq': True,
            'remove_accidental_hits': remove_accidental_hits,
            'num_samples': num_samples,
            'seed': seed
        })
    loss = helper.create_variable_for_type_inference(dtype=logits.dtype)
    softmax = helper.create_variable_for_type_inference(dtype=logits.dtype)
    helper.append_op(
        type='one_hot',
        inputs={'X': sampled_label},
        attrs={'depth': num_samples + 1},
        outputs={'Out': sampled_softlabel})

    helper.append_op(
        type='softmax_with_cross_entropy',
        inputs={'Logits': sampled_logits,
                'Label': sampled_softlabel},
        outputs={'Softmax': softmax,
                 'Loss': loss},
        attrs={
            'soft_label': True,
            'ignore_index': False,
            'numeric_stable_mode': False
        })
    return loss / num_true


def smooth_l1(x, y, inside_weight=None, outside_weight=None, sigma=None):
    """
    This layer computes the smooth L1 loss for Variable :attr:`x` and :attr:`y`.
    It takes the first dimension of :attr:`x` and :attr:`y` as batch size.
    For each instance, it computes the smooth L1 loss element by element first
    and then sums all the losses. So the shape of ouput Variable is
    [batch_size, 1].

    Args:
        x (Variable): A tensor with rank at least 2. The input value of smooth
            L1 loss op with shape [batch_size, dim1, ..., dimN].
        y (Variable): A tensor with rank at least 2. The target value of smooth
            L1 loss op with same shape as :attr:`x`.
        inside_weight (Variable|None):  A tensor with rank at least 2. This
            input is optional and should have same shape with :attr:`x`. If
            provided, the result of (:attr:`x` - :attr:`y`) will be multiplied
            by this tensor element by element.
        outside_weight (Variable|None): A tensor with rank at least 2. This
            input is optional and should have same shape with :attr:`x`. If
            provided, the out smooth L1 loss will be multiplied by this tensor
            element by element.
        sigma (float|None): Hyper parameter of smooth L1 loss layer. A float
           scalar with default value 1.0.

    Returns:
        Variable: The output smooth L1 loss with shape [batch_size, 1].

    Examples:
        .. code-block:: python

            import paddle.fluid as fluid
            data = fluid.layers.data(name='data', shape=[128], dtype='float32')
            label = fluid.layers.data(
                name='label', shape=[100], dtype='float32')
            fc = fluid.layers.fc(input=data, size=100)
            out = fluid.layers.smooth_l1(x=fc, y=label)
    """

    helper = LayerHelper('smooth_l1_loss', **locals())
    diff = helper.create_variable_for_type_inference(dtype=x.dtype)
    loss = helper.create_variable_for_type_inference(dtype=x.dtype)
    helper.append_op(
        type='smooth_l1_loss',
        inputs={
            'X': x,
            'Y': y,
            'InsideWeight': inside_weight,
            'OutsideWeight': outside_weight
        },
        outputs={'Diff': diff,
                 'Out': loss},
        attrs={'sigma': sigma if sigma is not None else 1.0})
    return loss


def one_hot(input, depth):
    """
    This layer creates the one-hot representations for input indices.

    Args:
        input(Variable): Input indices, last dimension must be 1.
        depth(scalar): An interger defining the depth of the one-hot dimension.

    Returns:
        Variable: The one-hot representations of input.

    Examples:
        .. code-block:: python

            import paddle.fluid as fluid
            label = fluid.layers.data(name="label", shape=[1], dtype="int64")
            one_hot_label = fluid.layers.one_hot(input=label, depth=10)
    """
    helper = LayerHelper("one_hot", **locals())

    one_hot_out = helper.create_variable_for_type_inference(dtype='float32')

    if in_dygraph_mode():
        inputs = {'X': input}
        attrs = {'depth': depth}
    else:
        if not isinstance(depth, Variable):
            # user attribute 
            inputs = {'X': input}
            attrs = {'depth': depth}
        else:
            depth.stop_gradient = True
            inputs = {'X': input, 'depth_tensor': depth}
            attrs = {}
    helper.append_op(
        type="one_hot",
        inputs=inputs,
        attrs=attrs,
        outputs={'Out': one_hot_out},
        stop_gradient=True)
    return one_hot_out


def autoincreased_step_counter(counter_name=None, begin=1, step=1):
    """
    Create an auto-increase variable
    which will be automatically increased by 1 every mini-batch
    Return the run counter of the main program, default is started from 1.

    Args:
        counter_name(str): The counter name, default is '@STEP_COUNTER@'.
        begin(int): The first value of this counter.
        step(int): The increment step between each execution.

    Returns:
        Variable: The global run counter.

    Examples:
        .. code-block:: python

           import paddle.fluid as fluid
           global_step = fluid.layers.autoincreased_step_counter(
               counter_name='@LR_DECAY_COUNTER@', begin=0, step=1)
    """
    helper = LayerHelper('global_step_counter')
    if counter_name is None:
        counter_name = '@STEP_COUNTER@'
    counter, is_new_var = helper.create_or_get_global_variable(
        name=counter_name, dtype='int64', shape=[1], persistable=True)
    if is_new_var:
        helper.set_variable_initializer(
            counter, initializer=Constant(
                value=begin - 1, force_cpu=True))
        helper.main_program.global_block()._prepend_op(
            type='increment',
            inputs={'X': [counter]},
            outputs={'Out': [counter]},
            attrs={'step': float(step)},
            stop_gradient=True)
        counter.stop_gradient = True

    return counter


def reshape(x, shape, actual_shape=None, act=None, inplace=False, name=None):
    """
    Gives a new shape to the input Tensor without changing its data.

    The target shape can be given by :attr:`shape` or :attr:`actual_shape`.
    :attr:`shape` is a list of integer while :attr:`actual_shape` is a tensor
    variable. :attr:`actual_shape` has a higher priority than :attr:`shape`
    if it is provided, while :attr:`shape` still should be set correctly to
    gurantee shape inference in compile-time.

    Some tricks exist when specifying the target shape.

    1. -1 means the value of this dimension is inferred from the total element
    number of x and remaining dimensions. Thus one and only one dimension can
    be set -1.

    2. 0 means the actual dimension value is going to be copied from the
    corresponding dimension of x. The indice of 0s in shape can not exceed
    Rank(X).

    Here are some examples to explain it.

    1. Given a 3-D tensor x with a shape [2, 4, 6], and the target shape
    is [6, 8], the reshape operator will transform x into a 2-D tensor with
    shape [6, 8] and leaving x's data unchanged.

    2. Given a 3-D tensor x with a shape [2, 4, 6], and the target shape
    specified is [2, 3, -1, 2], the reshape operator will transform x into a
    4-D tensor with shape [2, 3, 4, 2] and leaving x's data unchanged. In this
    case, one dimension of the target shape is set to -1, the value of this
    dimension is inferred from the total element number of x and remaining
    dimensions.

    3. Given a 3-D tensor x with a shape [2, 4, 6], and the target shape
    is [-1, 0, 3, 2], the reshape operator will transform x into a 4-D tensor
    with shape [2, 4, 3, 2] and leaving x's data unchanged. In this case,
    besides -1, 0 means the actual dimension value is going to be copied from
    the corresponding dimension of x.

    Args:
        x(variable): The input tensor.
        shape(list): The new shape. At most one dimension of the new shape can
                     be -1.
        actual_shape(variable): An optional input. If provided, reshape
                                according to this given shape rather than
                                :attr:`shape` specifying shape. That is to
                                say :attr:`actual_shape` has a higher priority
                                than :attr:`shape`.
        act (str): The non-linear activation to be applied to the reshaped tensor
                   variable.
        inplace(bool): If ``inplace`` is `True`, the input and output of ``layers.reshape``
                       are the same variable, otherwise, the input and output of
                       ``layers.reshape`` are different variables. Note that if :attr:`x`
                       is more than one layer's input, ``inplace`` must be :attr:`False`.
        name (str): The name of this layer. It is optional.

    Returns:
        Variable: The reshaped tensor variable if :attr:`act` is None. It is a \
                  new tensor variable if :attr:`inplace` is :attr:`False`, \
                  otherwise it is :attr:`x`. If :attr:`act` is not None, return \
                  the activated tensor variable.

    Raises:
        TypeError: if actual_shape is neither Variable nor None.

    Examples:
        .. code-block:: python

            import paddle.fluid as fluid
            data = fluid.layers.data(
                name='data', shape=[2, 4, 6], dtype='float32')
            reshaped = fluid.layers.reshape(
                x=data, shape=[-1, 0, 3, 2], inplace=True)
    """

    if not (isinstance(shape, list) or isinstance(shape, tuple)):
        raise ValueError("Input shape must be a python list or tuple.")

    inputs = {"X": x}
    if isinstance(actual_shape, Variable):
        inputs["Shape"] = actual_shape
    elif actual_shape is not None:
        raise TypeError("actual_shape should either be Variable or None")

    # Validate the shape
    unk_dim_idx = -1
    contain_var = False
    for dim_idx, dim_size in enumerate(shape):
        if isinstance(dim_size, Variable):
            contain_var = True
            continue

        if dim_size == -1:
            assert unk_dim_idx == -1, (
                "Only one dimension in shape can be unknown.")
            unk_dim_idx = dim_idx
        elif dim_size == 0:
            assert dim_idx < len(x.shape), (
                "The indice of 0s in shape can not exceed Rank(X).")
        else:
            assert dim_size > 0, (
                "Each dimension size given in shape must not be negtive "
                "except one unknown dimension.")

    helper = LayerHelper("reshape2", **locals())
    if in_dygraph_mode():
        inputs = {'X': x}
        attrs = {'shape': shape}
    else:
        if contain_var:
            new_shape_tensor = []
            for dim in shape:
                if isinstance(dim, Variable):
                    dim.stop_gradient = True
                    new_shape_tensor.append(dim)
                else:
                    assert (isinstance(dim, int))
                    temp_out = helper.create_variable_for_type_inference(
                        'int32')
                    fill_constant(
                        [1], 'int32', dim, force_cpu=True, out=temp_out)
                    new_shape_tensor.append(temp_out)
            inputs['ShapeTensor'] = new_shape_tensor
            attrs = {}

        else:
            attrs = {'shape': shape}
    out = x if inplace else helper.create_variable_for_type_inference(
        dtype=x.dtype)
    x_shape = helper.create_variable_for_type_inference(dtype=x.dtype)
    helper.append_op(
        type="reshape2",
        inputs=inputs,
        attrs=attrs,
        outputs={"Out": out,
                 "XShape": x_shape})

    return helper.append_activation(out)


def squeeze(input, axes, name=None):
    """
    Remove single-dimensional entries from the shape of a tensor. Takes a
    parameter axes with a list of axes to squeeze. If axes is not provided, all
    the single dimensions will be removed from the shape. If an axis is
    selected with shape entry not equal to one, an error is raised.

    For example:

    .. code-block:: text

        Case 1:

          Given
            X.shape = (1, 3, 1, 5)
          and
            axes = [0]
          we get:
            Out.shape = (3, 1, 5)

        Case 2:

          Given
            X.shape = (1, 3, 1, 5)
          and
            axes = []
          we get:
            Out.shape = (3, 5)

    Args:
        input (Variable): The input variable to be squeezed.
        axes (list): List of integers, indicating the dimensions to be squeezed.
        name (str|None): Name for this layer.

    Returns:
        Variable: Output squeezed variable.

    Examples:
        .. code-block:: python

            import paddle.fluid as fluid
            import paddle.fluid.layers as layers
            x = layers.data(name='x', shape=[5, 1, 10])
            y = layers.squeeze(input=x, axes=[1])
    """
    assert not in_dygraph_mode(), (
        "squeeze layer is not supported in dygraph mode yet.")
    helper = LayerHelper("squeeze", **locals())
    out = helper.create_variable_for_type_inference(dtype=input.dtype)
    x_shape = helper.create_variable_for_type_inference(dtype=input.dtype)
    helper.append_op(
        type="squeeze2",
        inputs={"X": input},
        attrs={"axes": axes},
        outputs={"Out": out,
                 "XShape": x_shape})

    return out


def unsqueeze(input, axes, name=None):
    """
    Insert single-dimensional entries to the shape of a tensor. Takes one
    required argument axes, a list of dimensions that will be inserted.
    Dimension indices in axes are as seen in the output tensor.

    For example:

    .. code-block:: text

      Given a tensor such that tensor with shape [3, 4, 5],
      then Unsqueezed tensor with axes=[0, 4] has shape [1, 3, 4, 5, 1].

    Args:
        input (Variable): The input variable to be unsqueezed.
        axes (list): List of integers, indicating the dimensions to be inserted.
        name (str|None): Name for this layer.

    Returns:
        Variable: Output unsqueezed variable.

    Examples:
        .. code-block:: python

            import paddle.fluid as fluid
            x = fluid.layers.data(name='x', shape=[5, 10])
            y = fluid.layers.unsqueeze(input=x, axes=[1])
    """
    helper = LayerHelper("unsqueeze", **locals())
    out = helper.create_variable_for_type_inference(dtype=input.dtype)
    x_shape = helper.create_variable_for_type_inference(dtype=input.dtype)
    helper.append_op(
        type="unsqueeze2",
        inputs={"X": input},
        attrs={"axes": axes},
        outputs={"Out": out,
                 "XShape": x_shape})

    return out


def lod_reset(x, y=None, target_lod=None):
    """
    Set LoD of :attr:`x` to a new one specified by :attr:`y` or
    :attr:`target_lod`. When :attr:`y` provided, :attr:`y.lod` would be
    considered as target LoD first, otherwise :attr:`y.data` would be
    considered as target LoD. If :attr:`y` is not provided, target LoD should
    be specified by :attr:`target_lod`. If target LoD is specified by
    :attr:`Y.data` or :attr:`target_lod`, only one level LoD is supported.

    .. code-block:: text

        * Example 1:

            Given a 1-level LoDTensor x:
                x.lod =  [[ 2,           3,                   1 ]]
                x.data = [[1.0], [2.0], [3.0], [4.0], [5.0], [6.0]]
                x.dims = [6, 1]

            target_lod: [4, 2]

            then we get a 1-level LoDTensor:
                out.lod =  [[4,                          2]]
                out.data = [[1.0], [2.0], [3.0], [4.0], [5.0], [6.0]]
                out.dims = [6, 1]

        * Example 2:

            Given a 1-level LoDTensor x:
                x.lod =  [[2,            3,                   1]]
                x.data = [[1.0], [2.0], [3.0], [4.0], [5.0], [6.0]]
                x.dims = [6, 1]

            y is a Tensor:
                y.data = [[2, 4]]
                y.dims = [1, 3]

            then we get a 1-level LoDTensor:
                out.lod =  [[2,            4]]
                out.data = [[1.0], [2.0], [3.0], [4.0], [5.0], [6.0]]
                out.dims = [6, 1]

        * Example 3:

            Given a 1-level LoDTensor x:
                x.lod =  [[2,            3,                   1]]
                x.data = [[1.0], [2.0], [3.0], [4.0], [5.0], [6.0]]
                x.dims = [6, 1]

            y is a 2-level LoDTensor:
                y.lod =  [[2, 2], [2, 2, 1, 1]]
                y.data = [[1.1], [2.1], [3.1], [4.1], [5.1], [6.1]]
                y.dims = [6, 1]

            then we get a 2-level LoDTensor:
                out.lod =  [[2, 2], [2, 2, 1, 1]]
                out.data = [[1.0], [2.0], [3.0], [4.0], [5.0], [6.0]]
                out.dims = [6, 1]

    Args:
        x (Variable): Input variable which could be a Tensor or LodTensor.
        y (Variable|None): If provided, output's LoD would be derived
                           from :attr:`y`.
        target_lod (list|tuple|None): One level LoD which should be considered
                                      as target LoD when :attr:`y` not provided.

    Returns:
        Variable: Output variable with LoD specified by this layer.

    Raises:
        ValueError: If :attr:`y` and :attr:`target_lod` are both None.

    Examples:
        .. code-block:: python

            import paddle.fluid as fluid
            x = fluid.layers.data(name='x', shape=[10])
            y = fluid.layers.data(name='y', shape=[10, 20], lod_level=2)
            out = fluid.layers.lod_reset(x=x, y=y)
    """
    helper = LayerHelper("lod_reset", **locals())
    out = helper.create_variable_for_type_inference(dtype=x.dtype)
    if y is not None:
        helper.append_op(
            type="lod_reset", inputs={'X': x,
                                      'Y': y}, outputs={'Out': out})
    elif target_lod is not None:
        helper.append_op(
            type="lod_reset",
            inputs={'X': x},
            attrs={'target_lod': target_lod},
            outputs={'Out': out})
    else:
        raise ValueError("y and target_lod should not be both None.")

    return out


def lrn(input, n=5, k=1.0, alpha=1e-4, beta=0.75, name=None):
    """
    Local Response Normalization Layer. This layer performs a type of
    "lateral inhibition" by normalizing over local input regions.

    The formula is as follows:

    .. math::

      Output(i, x, y) = Input(i, x, y) / \\left(k + \\alpha \\sum\\limits^{\\min(C-1, i + n/2)}_{j = \\max(0, i - n/2)}(Input(j, x, y))^2\\right)^{\\beta}

    In the above equation:

    * :math:`n`: The number of channels to sum over.
    * :math:`k`: The offset (avoid being divided by 0).
    * :math:`alpha`: The scaling parameter.
    * :math:`beta`: The exponent parameter.

    Refer to `ImageNet Classification with Deep Convolutional Neural Networks
    <https://papers.nips.cc/paper/4824-imagenet-classification-with-deep-convolutional-neural-networks.pdf>`_

    Args:
        input (Variable): The input tensor of this layer, and the dimension of input tensor must be 4.
        n (int, default 5): The number of channels to sum over.
        k (float, default 1.0): An offset (usually positive to avoid dividing by 0).
        alpha (float, default 1e-4): The scaling parameter.
        beta (float, default 0.75): The exponent.
        name (str, default None): A name for this operation.

    Raises:
        ValueError: If rank of the input tensor is not 4.

    Returns:
        A tensor variable storing the transformation result.

    Examples:
        .. code-block:: python

          import paddle.fluid as fluid
          data = fluid.layers.data(
              name="data", shape=[3, 112, 112], dtype="float32")
          lrn = fluid.layers.lrn(input=data)
    """
    helper = LayerHelper('lrn', **locals())
    dtype = helper.input_dtype()
    input_shape = input.shape
    dims = len(input_shape)

    if dims != 4:
        raise ValueError(
            "dims of input must be 4(not %d), and it's order must be NCHW" %
            (dims))

    mid_out = helper.create_variable_for_type_inference(
        dtype=dtype, stop_gradient=True)
    lrn_out = helper.create_variable_for_type_inference(dtype)
    helper.append_op(
        type="lrn",
        inputs={"X": input},
        outputs={
            "Out": lrn_out,
            "MidOut": mid_out,
        },
        attrs={"n": n,
               "k": k,
               "alpha": alpha,
               "beta": beta})

    return lrn_out


def pad(x, paddings, pad_value=0., name=None):
    """
    Pads a tensor with a constant value given by :attr:`pad_value`, and the
    padded width is specified by :attr:`paddings`.

    Specifically, the number of values padded before the contents of :attr:`x`
    in dimension :attr:`i` is indicated by :attr:`paddings[i]`, and the number
    of values padded after the contents of :attr:`x` in dimension :attr:`i` is
    indicated by :attr:`paddings[i+1]`.

    See below for an example.

    .. code-block:: text

        Given:
            x = [[1, 2], [3, 4]]

            paddings = [0, 1, 1, 2]

            pad_value = 0

        Return:

            out = [[0, 1, 2, 0, 0]
                   [0, 3, 4, 0, 0]
                   [0, 0, 0, 0, 0]]

    Args:
        x (Variable): The input tensor variable.
        paddings (list): A list of integers. Its elements specify the padded
                         width before and after for each dimension in turn.
                         The length of :attr:paddings must be
                         :math:`rank(x) \\times 2`.
        pad_value (float): The constant value used to pad.
        name(str|None): A name for this layer(optional). If set None, the layer
                        will be named automatically.

    Returns:
        Variable: The padded tensor variable.

    Examples:
        .. code-block:: python

            # x is a rank 2 tensor variable.
            import paddle.fluid as fluid
            x = fluid.layers.data(name='data', shape=[224], dtype='float32')
            out = fluid.layers.pad(
                x=x, paddings=[0, 1, 1, 2], pad_value=0.)
    """
    helper = LayerHelper('pad', input=x, **locals())
    dtype = helper.input_dtype()
    out = helper.create_variable_for_type_inference(dtype)
    helper.append_op(
        type='pad',
        inputs={'X': x},
        outputs={'Out': out},
        attrs={'paddings': paddings,
               'pad_value': float(pad_value)})
    return out


def pad_constant_like(x, y, pad_value=0., name=None):
    """
    Pad input(Y) with :attr:`pad_value`, the number of values padded to
    the edges of each axis is specified by the difference of the shape
    of X and Y. ((0, shape_x_0 - shape_y_0), ... (0, shape_x_n - shape_y_n))
    unique pad widths for each axis. The input should be a k-D
    tensor(k > 0 and k < 7).

    See below for an example.

    .. code-block:: text

        Given:
            X = [[[[ 0,  1,  2],
                   [ 3,  4,  5]],
                  [[ 6,  7,  8],
                   [ 9, 10, 11]],
                  [[12, 13, 14],
                   [15, 16, 17]]],
                 [[[18, 19, 20],
                   [21, 22, 23]],
                  [[24, 25, 26],
                   [27, 28, 29]],
                  [[30, 31, 32],
                   [33, 34, 35]]]]
            X.shape = (2, 3, 2, 3)

            Y = [[[[35, 36, 37]],
                  [[38, 39, 40]],
                  [[41, 42, 43]]]]
            Y.shape = (1, 3, 1, 3)
		And
            pad_value = -1,

        Return:
            Out = [[[[35, 36, 37],
                     [-1, -1, -1]],
                    [[38, 39, 40],
                     [-1, -1, -1]],
                    [[41, 42, 43],
                     [-1, -1, -1]]],
                  [[[-1, -1, -1],
                    [-1, -1, -1]],
                   [[-1, -1, -1],
                    [-1, -1, -1]],
                   [[-1, -1, -1],
                    [-1, -1, -1]]]]
            Out.shape = (2, 3, 2, 3)

    Args:
        x (Variable): The input tensor variable.
        y (Variable): The input tensor variable.
        pad_value (float): The constant value used to pad.
        name(str|None): A name for this layer(optional). If set None, the layer
                        will be named automatically.

    Returns:
        Variable: The padded tensor variable.

    Examples:
        .. code-block:: python

            # x is a rank 4 tensor variable, x.shape = (2, 3, 2, 3)
            # y is a rank 4 tensor variable, y.shape = (1, 3, 1, 3)
            import paddle.fluid as fluid
            x = fluid.layers.data(name='x', shape=[2,3,2,3], dtype='float32')
            y = fluid.layers.data(name='y', shape=[1,3,1,3], dtype='float32')
            out = fluid.layers.pad_constant_like(x=x, y=y, pad_value=0.)
            # out is a rank 4 tensor variable, and out.shape = [2, 3 ,2 , 3]
    """
    helper = LayerHelper('pad_constant_like', input=x, **locals())
    dtype = helper.input_dtype()
    out = helper.create_variable_for_type_inference(dtype)
    helper.append_op(
        type='pad_constant_like',
        inputs={'X': x,
                'Y': y},
        outputs={'Out': out},
        attrs={'pad_value': float(pad_value)})
    return out


def label_smooth(label,
                 prior_dist=None,
                 epsilon=0.1,
                 dtype="float32",
                 name=None):
    """
    Label smoothing is a mechanism to regularize the classifier layer and is
    called label-smoothing regularization (LSR).

    Label smoothing is proposed to encourage the model to be less confident,
    since optimizing the log-likelihood of the correct label directly may
    cause overfitting and reduce the ability of the model to adapt. Label
    smoothing replaces the ground-truth label :math:`y` with the weighted sum
    of itself and some fixed distribution :math:`\mu`. For class :math:`k`,
    i.e.

    .. math::

        \\tilde{y_k} = (1 - \epsilon) * y_k + \epsilon * \mu_k,

    where :math:`1 - \epsilon` and :math:`\epsilon` are the weights
    respectively, and :math:`\\tilde{y}_k` is the smoothed label. Usually
    uniform distribution is used for :math:`\mu`.

    See more details about label smoothing in https://arxiv.org/abs/1512.00567.

    Args:
        label(Variable): The input variable containing the label data. The
                          label data should use one-hot representation.
        prior_dist(Variable): The prior distribution to be used to smooth
                              labels. If not provided, an uniform distribution
                              is used. The shape of :attr:`prior_dist` should
                              be :math:`(1, class\_num)`.
        epsilon(float): The weight used to mix up the original ground-truth
                        distribution and the fixed distribution.
        dtype(np.dtype|core.VarDesc.VarType|str): The type of data : float32,
                                                  float_64, int etc.
        name(str|None): A name for this layer(optional). If set None, the layer
                        will be named automatically.

    Returns:
        Variable: The tensor variable containing the smoothed labels.

    Examples:
        .. code-block:: python
            
            import paddle.fluid as fluid
            import paddle.fluid.layers as layers

            label = layers.data(name="label", shape=[1], dtype="float32")
            one_hot_label = layers.one_hot(input=label, depth=10)
            smooth_label = layers.label_smooth(
                label=one_hot_label, epsilon=0.1, dtype="float32")
    """
    if epsilon > 1. or epsilon < 0.:
        raise ValueError("The value of epsilon must be between 0 and 1.")
    helper = LayerHelper("label_smooth", **locals())
    label.stop_gradient = True
    smooth_label = helper.create_variable_for_type_inference(dtype)
    helper.append_op(
        type="label_smooth",
        inputs={"X": label,
                "PriorDist": prior_dist} if prior_dist else {"X": label},
        outputs={"Out": smooth_label},
        attrs={"epsilon": float(epsilon)})
    return smooth_label


@templatedoc()
def roi_pool(input, rois, pooled_height=1, pooled_width=1, spatial_scale=1.0):
    """
    ${comment}

    Args:
        input (Variable): ${x_comment}
        rois (Variable): ROIs (Regions of Interest) to pool over.
        pooled_height (integer): ${pooled_height_comment} Default: 1
        pooled_width (integer): ${pooled_width_comment} Default: 1
        spatial_scale (float): ${spatial_scale_comment} Default: 1.0

    Returns:
        Variable: ${out_comment}.

    Examples:
        .. code-block:: python

            import paddle.fluid as fluid

            x = fluid.layers.data(
                name='x', shape=[8, 112, 112], dtype='float32')
            rois = fluid.layers.data(
                name='roi', shape=[4], lod_level=1, dtype='float32')
            pool_out = fluid.layers.roi_pool(
                input=x,
                rois=rois,
                pooled_height=7,
                pooled_width=7,
                spatial_scale=1.0)

    """
    helper = LayerHelper('roi_pool', **locals())
    dtype = helper.input_dtype()
    pool_out = helper.create_variable_for_type_inference(dtype)
    argmaxes = helper.create_variable_for_type_inference(dtype='int32')
    helper.append_op(
        type="roi_pool",
        inputs={"X": input,
                "ROIs": rois},
        outputs={"Out": pool_out,
                 "Argmax": argmaxes},
        attrs={
            "pooled_height": pooled_height,
            "pooled_width": pooled_width,
            "spatial_scale": spatial_scale
        })
    return pool_out


@templatedoc()
def roi_align(input,
              rois,
              pooled_height=1,
              pooled_width=1,
              spatial_scale=1.0,
              sampling_ratio=-1,
              name=None):
    """
    ${comment}

    Args:
        input (Variable): ${x_comment}
        rois (Variable): ROIs (Regions of Interest) to pool over.
        pooled_height (integer): ${pooled_height_comment} Default: 1
        pooled_width (integer): ${pooled_width_comment} Default: 1
        spatial_scale (float): ${spatial_scale_comment} Default: 1.0
        sampling_ratio(intger): ${sampling_ratio_comment} Default: -1

    Returns:
        Variable: ${out_comment}.
    Examples:
        .. code-block:: python

            import paddle.fluid as fluid
            x = fluid.layers.data(
                name='data', shape=[256, 32, 32], dtype='float32')
            rois = fluid.layers.data(
                name='rois', shape=[4], dtype='float32')
            align_out = fluid.layers.roi_align(input=x,
                                               rois=rois,
                                               pooled_height=7,
                                               pooled_width=7,
                                               spatial_scale=0.5,
                                               sampling_ratio=-1)
    """
    helper = LayerHelper('roi_align', **locals())
    dtype = helper.input_dtype()
    align_out = helper.create_variable_for_type_inference(dtype)
    helper.append_op(
        type="roi_align",
        inputs={"X": input,
                "ROIs": rois},
        outputs={"Out": align_out},
        attrs={
            "pooled_height": pooled_height,
            "pooled_width": pooled_width,
            "spatial_scale": spatial_scale,
            "sampling_ratio": sampling_ratio
        })
    return align_out


def dice_loss(input, label, epsilon=0.00001):
    """
    Dice loss for comparing the similarity of two batch of data,
    usually is used for binary image segmentation i.e. labels are binary.
    The dice loss can be defined as below equation:

    .. math::

        dice\_loss &= 1 - \\frac{2 * intersection\_area}{total\_area} \\\\
                  &= \\frac{(total\_area - intersection\_area) - intersection\_area}{total\_area} \\\\
                  &= \\frac{(union\_area - intersection\_area)}{total\_area}


    Args:
        input (Variable): The predictions with rank>=2. The first dimension is batch size,
                          and the last dimension is class number.
        label (Variable): The groud truth with the same rank with input. The first dimension
                          is batch size, and the last dimension is 1.
        epsilon (float): The epsilon will be added to the numerator and denominator.
                         If both input and label are empty, it makes sure dice is 1.
                         Default: 0.00001

    Returns:
        dice_loss (Variable): The dice loss with shape [1].

    Examples:
        .. code-block:: python

            import paddle.fluid as fluid
            x = fluid.layers.data(name='data', shape = [3, 224, 224, 2], dtype='float32')
            label = fluid.layers.data(name='label', shape=[3, 224, 224, 1], dtype='float32')
            predictions = fluid.layers.softmax(x)
            loss = fluid.layers.dice_loss(input=predictions, label=label)
    """
    label = one_hot(label, depth=input.shape[-1])
    reduce_dim = list(range(1, len(input.shape)))
    inse = reduce_sum(input * label, dim=reduce_dim)
    dice_denominator = reduce_sum(
        input, dim=reduce_dim) + reduce_sum(
            label, dim=reduce_dim)
    dice_score = 1 - inse * 2 / (dice_denominator + epsilon)
    return reduce_mean(dice_score)


def image_resize(input,
                 out_shape=None,
                 scale=None,
                 name=None,
                 resample='BILINEAR',
                 actual_shape=None,
                 align_corners=True,
                 align_mode=1):
    """
    **Resize a Batch of Images**

    The input must be a tensor of the shape (num_batches, channels, in_h, in_w),
    and the resizing only applies on the last two dimensions(hight and width).

    Supporting resample methods:

        'BILINEAR' : Bilinear interpolation

        'NEAREST' : Nearest neighbor interpolation

    Nearest neighbor interpolation is to perform nearest neighbor interpolation
    in both the 3rd dimention(in height direction) and the 4th dimention(in width 
    direction) on input tensor.
            
    Bilinear interpolation is an extension of linear interpolation for 
    interpolating functions of two variables (e.g. H-direction and 
    W-direction in this op) on a rectilinear 2D grid. The key idea is 
    to perform linear interpolation first in one direction, and then 
    again in the other direction.

    Align_corners and align_mode are optinal parameters,the calculation method 
    of interpolation can be selected by them.

    Example:

    .. code-block:: text

        For scale:
          
            if align_corners = True && out_size > 1 :

              scale_factor = (in_size-1.0)/(out_size-1.0)
            
            else:
              
              scale_factor = float(in_size/out_size)
            
          
        Nearest neighbor interpolation:
          
          if:
              align_corners = False

              input : (N,C,H_in,W_in)
              output: (N,C,H_out,W_out) where:

              H_out = floor (H_{in} * scale_{factor})
              W_out = floor (W_{in} * scale_{factor})

          else:
              align_corners = True

              input : (N,C,H_in,W_in)
              output: (N,C,H_out,W_out) where:

              H_out = round(H_{in} * scale_{factor})
              W_out = round(W_{in} * scale_{factor})

        Bilinear interpolation:

          if:
              align_corners = False , align_mode = 0
              
              input : (N,C,H_in,W_in)
              output: (N,C,H_out,W_out) where:
              
              H_out = (H_{in}+0.5) * scale_{factor} - 0.5
              W_out = (W_{in}+0.5) * scale_{factor} - 0.5

          else:
           
              input : (N,C,H_in,W_in)
              output: (N,C,H_out,W_out) where:

              H_out = H_{in} * scale_{factor}
              W_out = W_{in} * scale_{factor}

    For details of nearest neighbor interpolation, please refer to Wikipedia: 
    https://en.wikipedia.org/wiki/Nearest-neighbor_interpolation.

    For details of bilinear interpolation, please refer to Wikipedia: 
    https://en.wikipedia.org/wiki/Bilinear_interpolation.



    Args:
        input (Variable): The input tensor of image resize layer,
                          This is a 4-D tensor of the shape
                          (num_batches, channels, in_h, in_w).
        out_shape(list|tuple|Variable|None): Output shape of image resize
                                    layer, the shape is (out_h, out_w).
                                    Default: None
        scale(float|None): The multiplier for the input height or width. At
             least one of :attr:`out_shape` or :attr:`scale` must be set. 
             And :attr:`out_shape` has a higher priority than :attr:`scale`. 
             Default: None.
        name(str|None): A name for this layer(optional). If set None, the layer
                        will be named automatically.
        resample(str): The resample method. It supports 'BILINEAR' and 'NEAREST'
                       currently.
                       Default: 'BILINEAR'
        actual_shape(Variable): An optional input to specify output shape
                                dynamically. If provided, image resize
                                according to this given shape rather than
                                :attr:`out_shape` and :attr:`scale` specifying
                                shape. That is to say actual_shape has the
                                highest priority. It is recommended to use
                                actual_shape instead of :attr:`out_shape` if you
                                want to specify output shape dynamically. When
                                using actual_shape to specify output shape, one of
                                :attr:`out_shape` and :attr:`scale` should also be
                                set, otherwise errors would be occured in graph
                                constructing stage.
                                Default: None
        align_corners(bool) :  An optional bool, If True, the centers of the 4 corner pixels of the 
                               input and output tensors are aligned, preserving the values at the 
                               corner pixels.
                               Default: True
        align_mode(int)  :  An optional for bilinear interpolation. can be \'0\' 
                            for src_idx = scale*(dst_indx+0.5)-0.5 , can be \'1\' for 
                            src_idx = scale*dst_index .

    Returns:
        Variable: The output is a 4-D tensor of the shape
        (num_batches, channls, out_h, out_w).

    Raises:
        TypeError: out_shape should be a list or tuple or Variable.
        TypeError: actual_shape should either be Variable or None.
        ValueError: The 'resample' of image_resize can only be 'BILINEAR'
                    or 'NEAREST' currently.
        ValueError: One of out_shape and scale must not be None.
        ValueError: out_shape length should be 2.
        ValueError: scale should be greater than zero.
        TypeError: align_corners shoule be a bool value
        ValueError: align_mode can only be '0' or '1'

    Examples:
        .. code-block:: python

            import paddle.fluid as fluid
            input = fluid.layers.data(name="input", shape=[3,6,9], dtype="float32")
            out = fluid.layers.image_resize(input, out_shape=[12, 12], resample="NEAREST")
    """
    resample_methods = {
        'BILINEAR': 'bilinear',
        'NEAREST': 'nearest',
    }
    if resample not in resample_methods:
        raise ValueError(
            "The 'resample' of image_resize can only be 'BILINEAR' or 'NEAREST' currently."
        )
    resample_type = resample_methods[resample]

    if not isinstance(align_corners, bool):
        raise TypeError("Attr align_corners should be a bool value")
    if align_mode != 0 and align_mode != 1:
        raise ValueError("align_mode can only be 0 or 1")

    if out_shape is None and scale is None:
        raise ValueError("One of out_shape and scale must not be None.")
    helper = LayerHelper('{}_interp'.format(resample_type), **locals())
    dtype = helper.input_dtype()

    def _is_list_or_turple_(data):
        return (isinstance(data, list) or isinstance(data, tuple))

    inputs = {"X": input}
    attrs = {
        "out_h": 0,
        "out_w": 0,
        "interp_method": resample_type,
        "align_corners": align_corners,
        "align_mode": align_mode
    }

    if out_shape is not None:
        if isinstance(out_shape, Variable):
            warnings.warn("out_shape as Variable type is deprecated, \
                    it is recommended to use actual_shape instead of \
                    out_shape to specify output shape dynamically.")
            inputs['OutSize'] = out_shape
        else:
            if not (_is_list_or_turple_(out_shape)):
                raise TypeError(
                    "out_shape should be a list or tuple or Variable.")
            if len(out_shape) != 2:
                raise ValueError("out_shape length should be 2.")

            out_shape = list(map(int, out_shape))
            attrs['out_h'] = out_shape[0]
            attrs['out_w'] = out_shape[1]

    else:
        if scale <= 0:
            raise ValueError("scale should be greater than zero.")
        attrs['scale'] = float(scale)

    if isinstance(actual_shape, Variable):
        inputs["OutSize"] = actual_shape
    elif actual_shape is not None:
        raise TypeError("actual_shape should either be Variable or None.")

    out = helper.create_variable_for_type_inference(dtype)
    helper.append_op(
        type='{}_interp'.format(resample_type),
        inputs=inputs,
        outputs={"Out": out},
        attrs=attrs)
    return out


@templatedoc(op_type="bilinear_interp")
def resize_bilinear(input,
                    out_shape=None,
                    scale=None,
                    name=None,
                    actual_shape=None,
                    align_corners=True,
                    align_mode=1):
    """
    Resize input by performing bilinear interpolation based on given
    output shape which specified by actual_shape, out_shape and scale
    in priority order.

    Bilinear interpolation is an extension of linear interpolation for
    interpolating functions of two variables (e.g. H-direction and
    W-direction in this op) on a rectilinear 2D grid. The key idea is
    to perform linear interpolation first in one direction, and then
    again in the other direction.

    For details of bilinear interpolation, please refer to Wikipedia:
    https://en.wikipedia.org/wiki/Bilinear_interpolation

    Align_corners and align_mode are optinal parameters,the calculation 
    method of interpolation can be selected by them.

    Example:

    .. code-block:: text

        For scale:
          
            if align_corners = True && out_size > 1 :

              scale_factor = (in_size-1.0)/(out_size-1.0)
            
            else:
              
              scale_factor = float(in_size/out_size)     

        Bilinear interpolation:

          if:
              align_corners = False , align_mode = 0
              
              input : (N,C,H_in,W_in)
              output: (N,C,H_out,W_out) where:
              
              H_out = (H_{in}+0.5) * scale_{factor} - 0.5
              W_out = (W_{in}+0.5) * scale_{factor} - 0.5


          else:

              input : (N,C,H_in,W_in)
              output: (N,C,H_out,W_out) where:

              H_out = H_{in} * scale_{factor}
              W_out = W_{in} * scale_{factor}



    Args:
        input(${x_type}): ${x_comment}.

        out_shape(list|tuple|Variable|None): Output shape of resize bilinear
                                    layer, the shape is (out_h, out_w).
                                    Default: None

        scale(float|None): The multiplier for the input height or width. At
             least one of :attr:`out_shape` or :attr:`scale` must be set. 
             And :attr:`out_shape` has a higher priority than :attr:`scale`. 
             Default: None.

        name(str|None): The output variable name.
        actual_shape(Variable): An optional input to specify output shape
                                dynamically. If provided, image resize
                                according to this given shape rather than
                                :attr:`out_shape` and :attr:`scale` specifying
                                shape. That is to say actual_shape has the
                                highest priority. It is recommended to use
                                actual_shape instead of :attr:`out_shape` if you
                                want to specify output shape dynamically. When
                                using actual_shape to specify output shape, one of
                                :attr:`out_shape` and :attr:`scale` should also be
                                set, otherwise errors would be occured in graph
                                constructing stage.
                                Default: None
        align_corners(bool): ${align_corners_comment}
        align_mode(bool): ${align_mode_comment}

    Returns:
        ${out_comment}.

    Examples:
        .. code-block:: python

            import paddle.fluid as fluid
            input = fluid.layers.data(name="input", shape=[3,6,9], dtype="float32")
            out = fluid.layers.resize_bilinear(input, out_shape=[12, 12])
    """

    return image_resize(input, out_shape, scale, name, 'BILINEAR', actual_shape,
                        align_corners, align_mode)


@templatedoc(op_type="nearest_interp")
def resize_nearest(input,
                   out_shape=None,
                   scale=None,
                   name=None,
                   actual_shape=None,
                   align_corners=True):
    """
    Resize input by performing nearest neighbor interpolation in both the
    3rd dimension(in height direction) and the 4th dimension(in width
    direction) based on given output shape which is specified by actual_shape,
    out_shape and scale in priority order.

    Example:

    .. code-block:: text

        For scale:
          
            if align_corners = True && out_size > 1 :

              scale_factor = (in_size-1.0)/(out_size-1.0)
            
            else:
              
              scale_factor = float(in_size/out_size)
            
          
        Nearest neighbor interpolation:
          
          if:
              align_corners = False

              input : (N,C,H_in,W_in)
              output: (N,C,H_out,W_out) where:

              H_out = floor(H_{in} * scale_{factor})
              W_out = floor(W_{in} * scale_{factor})

          else:
              align_corners = True

              input : (N,C,H_in,W_in)
              output: (N,C,H_out,W_out) where:

              H_out = round(H_{in} * scale_{factor})
              W_out = round(W_{in} * scale_{factor})


    For details of nearest neighbor interpolation, please refer to Wikipedia:
    https://en.wikipedia.org/wiki/Nearest-neighbor_interpolation

    Args:
        input(${x_type}): ${x_comment}.

        out_shape(list|tuple|Variable|None): Output shape of resize nearest
                                    layer, the shape is (out_h, out_w).
                                    Default: None

        scale(float|None): The multiplier for the input height or width. At
             least one of :attr:`out_shape` or :attr:`scale` must be set. 
             And :attr:`out_shape` has a higher priority than :attr:`scale`. 
             Default: None.

        name(str|None): The output variable name.
        actual_shape(Variable): An optional input to specify output shape
                                dynamically. If provided, image resize
                                according to this given shape rather than
                                :attr:`out_shape` and :attr:`scale` specifying
                                shape. That is to say actual_shape has the
                                highest priority. It is recommended to use
                                actual_shape instead of :attr:`out_shape` if you
                                want to specify output shape dynamically. When
                                using actual_shape to specify output shape, one of
                                :attr:`out_shape` and :attr:`scale` should also be
                                set, otherwise errors would be occured in graph
                                constructing stage.
                                Default: None
        align_corners(bool): ${align_corners_comment}

    Returns:
        ${out_comment}.

    Examples:
        .. code-block:: python

            import paddle.fluid as fluid
            input = fluid.layers.data(name="input", shape=[3,6,9], dtype="float32")
            out = fluid.layers.resize_nearest(input, out_shape=[12, 12])
    """

    return image_resize(input, out_shape, scale, name, 'NEAREST', actual_shape,
                        align_corners)


def image_resize_short(input, out_short_len, resample='BILINEAR'):
    """
    Resize a batch of images. The short edge of input images will be
    resized to the given 'out_short_len'. The long edge of input images
    will be resized proportionately to make images' length-width ratio
    constant.

    Args:
        input (Variable): The input tensor of image resize layer,
                          This is a 4-D tensor of the shape
                          (num_batches, channels, in_h, in_w).
        out_short_len(int): The length of output images' short edge.
        resample (str): resample method, default: BILINEAR.

    Returns:
        Variable: The output is a 4-D tensor of the shape
        (num_batches, channls, out_h, out_w).

    Examples:
        .. code-block:: python

            import paddle.fluid as fluid
            input = fluid.layers.data(name="input", shape=[3,6,9], dtype="float32")
            out = fluid.layers.image_resize_short(input, out_short_len=3)
    """
    in_shape = input.shape
    if len(in_shape) != 4:
        raise ValueError(
            "The rank of input must be 4 (num_batches, channels, in_h, in_w).")
    hw = in_shape[2:4]
    short_idx = hw.index(min(hw))
    long_idx = 1 - short_idx
    out_shape = list(hw)
    out_shape[short_idx] = out_short_len
    out_shape[long_idx] = int(
        float(out_shape[long_idx]) * (float(out_short_len) / float(hw[
            short_idx])) + 0.5)
    return image_resize(input=input, out_shape=out_shape, resample=resample)


def gather(input, index, overwrite=True):
    """
    **Gather Layer**

    Output is obtained by gathering entries of the outer-most dimension
    of X indexed by `index` and concatenate them together.

    .. math::

        Out = X[Index]


    .. code-block:: text


                Given:

                X = [[1, 2],
                     [3, 4],
                     [5, 6]]

                Index = [1, 2]

                Then:

                Out = [[3, 4],
                       [5, 6]]

    Args:
        input (Variable): The source input with rank>=1.
        index (Variable): The index input with rank=1.
        overwrite (bool): The mode that updating the grad when has same index.
            If True, use the overwrite mode to update the grad of the same index,
	    if False, use the accumulate mode to update the grad of the same index. 
	    Default value is True.
	    


    Returns:
        output (Variable): The output is a tensor with the same rank as input.

    Examples:

        .. code-block:: python

            import paddle.fluid as fluid
            x = fluid.layers.data(name='x', shape=[-1, 5], dtype='float32')
            index = fluid.layers.data(name='index', shape=[-1, 1], dtype='int32')
            output = fluid.layers.gather(x, index)
    """
    helper = LayerHelper('gather', **locals())
    dtype = helper.input_dtype()
    out = helper.create_variable_for_type_inference(dtype)
    helper.append_op(
        type="gather",
        inputs={"X": input,
                "Index": index},
        outputs={"Out": out},
        attrs={'overwrite': overwrite})
    return out


def scatter(input, index, updates, name=None, overwrite=True):
    """
    **Scatter Layer**

    Output is obtained by updating the input on selected indices on the first
    axis.

    .. math::

        Out = X
        Out[Ids] = Updates

    Args:
        input (Variable): The source input with rank>=1.
        index (Variable): The index input with rank=1. Its dtype should be
                          int32 or int64 as it is used as indexes.
        updates (Variable): The updated value of scatter op.
        name (str|None): The output variable name. Default None.
        overwrite (bool): The mode that updating the output when has same index.
            If True, use the overwrite mode to update the output of the same index,
	    if False, use the accumulate mode to update the output of the same index. 
	    Default value is True.You can set overwrite=False to implement scatter_add.

    Returns:
        output (Variable): The output is a tensor with the same shape as input.

    Examples:

        .. code-block:: python

            import paddle.fluid as fluid

            input = fluid.layers.data(name='data', shape=[3, 5, 9], dtype='float32', append_batch_size=False)
            index = fluid.layers.data(name='index', shape=[3], dtype='int64', append_batch_size=False)
            updates = fluid.layers.data(name='update', shape=[3, 5, 9], dtype='float32', append_batch_size=False)

            output = fluid.layers.scatter(input, index, updates)
    """
    helper = LayerHelper('scatter', **locals())
    dtype = helper.input_dtype()
    out = helper.create_variable_for_type_inference(dtype)
    helper.append_op(
        type="scatter",
        inputs={"X": input,
                "Ids": index,
                "Updates": updates},
        attrs={'overwrite': overwrite},
        outputs={"Out": out})
    return out


def sequence_scatter(input, index, updates, name=None):
    """
    **Sequence Scatter Layer**

    This operator scatters the Updates tensor to the input X. It uses the LoD
    information of Ids to select the rows to update, and use the values in Ids as
    the columns to update in each row of X.

    Here is an example:

    Given the following input:

    .. code-block:: text

        input.data = [[1.0, 1.0, 1.0, 1.0, 1.0, 1.0],
                      [1.0, 1.0, 1.0, 1.0, 1.0, 1.0],
                      [1.0, 1.0, 1.0, 1.0, 1.0, 1.0]]
        input.dims = [3, 6]

        index.data = [[0], [1], [2], [5], [4], [3], [2], [1], [3], [2], [5], [4]]
        index.lod =  [[0,        3,                       8,                 12]]

        updates.data = [[0.3], [0.3], [0.4], [0.1], [0.2], [0.3], [0.4], [0.0], [0.2], [0.3], [0.1], [0.4]]
        updates.lod =  [[  0,            3,                                 8,                         12]]

    Then we have the output:

    .. code-block:: text

        out.data = [[1.3, 1.3, 1.4, 1.0, 1.0, 1.0],
                    [1.0, 1.0, 1.4, 1.3, 1.2, 1.1],
                    [1.0, 1.0, 1.3, 1.2, 1.4, 1.1]]
        out.dims = X.dims = [3, 6]

    Args:
        input (Variable): The source input with rank>=1.
        index (Variable): A LoD Tensor. The index input of sequence scatter op
            where input will be  updated. The index input with rank=1. Its dtype
            should be int32 or int64 as it is used as indexes.
        updates (Variable): A LoD Tensor. The values to scatter to the input
            tensor X, must be a LoDTensor with the same LoD information as index.
        name (str|None): The output variable name. Default None.

    Returns:
        Variable: The output is a tensor with the same shape as input.

    Examples:

        .. code-block:: python
	
            import paddle.fluid as fluid
            import paddle.fluid.layers as layers

            input = layers.data( name="x", shape=[3, 6], append_batch_size=False, dtype='float32' )
            index = layers.data( name='index', shape=[1], dtype='int32')
            updates = layers.data( name='updates', shape=[1], dtype='float32')
            output = fluid.layers.sequence_scatter(input, index, updates)

    """
    assert not in_dygraph_mode(), (
        "sequence layer is not supported in dygraph mode yet.")
    helper = LayerHelper('sequence_scatter', **locals())
    dtype = helper.input_dtype()
    out = helper.create_variable_for_type_inference(dtype)
    helper.append_op(
        type="sequence_scatter",
        inputs={"X": input,
                "Ids": index,
                "Updates": updates},
        outputs={"Out": out})
    return out


@templatedoc()
def random_crop(x, shape, seed=None):
    """
    ${comment}

    Args:
        x(${x_type}): ${x_comment}
        shape(${shape_type}): ${shape_comment}
        seed(int|${seed_type}|None): ${seed_comment} By default, the seed will
            get from `random.randint(-65536, 65535)`.

    Returns:
        ${out_comment}

    Examples:
        >>> import paddle.fluid as fluid
        >>> img = fluid.layers.data("img", [3, 256, 256])
        >>> cropped_img = fluid.layers.random_crop(img, shape=[3, 224, 224])
    """
    helper = LayerHelper("random_crop", **locals())
    dtype = x.dtype
    out = helper.create_variable_for_type_inference(dtype)
    if seed is None:
        seed = np.random.randint(-65536, 65536)
    op_attrs = {"shape": shape}
    if isinstance(seed, int):
        op_attrs["startup_seed"] = seed
        seed = helper.create_variable(
            name=unique_name.generate("random_crop_seed"),
            dtype="int64",
            persistable=True)
    elif not isinstance(seed, Variable):
        raise ValueError("'seed' must be a Variable or an int.")
    helper.append_op(
        type="random_crop",
        inputs={"X": x,
                "Seed": seed},
        outputs={"Out": out,
                 "SeedOut": seed},
        attrs=op_attrs)
    return out


def log(x, name=None):
    """
    Calculates the natural log of the given input tensor, element-wise.

    .. math::

        Out = \\ln(x)

    Args:
        x (Variable): Input tensor.
        name (str|None, default None): A name for this layer If set None,
            the layer will be named automatically.

    Returns:
        Variable: The natural log of the input tensor computed element-wise.

    Examples:

        .. code-block:: python

            import paddle.fluid as fluid
            x = fluid.layers.data(name="x", shape=[3, 4], dtype="float32")
            output = fluid.layers.log(x)
    """
    helper = LayerHelper('log', **locals())
    dtype = helper.input_dtype(input_param_name='x')
    out = helper.create_variable_for_type_inference(dtype)
    helper.append_op(type="log", inputs={"X": x}, outputs={"Out": out})
    return out


def relu(x, name=None):
    """
    Relu takes one input data (Tensor) and produces one output data (Tensor)
    where the rectified linear function, y = max(0, x), is applied to
    the tensor elementwise.

    .. math::

        Out = \\max(0, x)

    Args:
        x (Variable): The input tensor.
        name (str|None, default None): A name for this layer If set None,
            the layer will be named automatically.

    Returns:
        Variable: The output tensor with the same shape as input.

    Examples:

        .. code-block:: python

            import paddle.fluid as fluid
            x = fluid.layers.data(name="x", shape=[3, 4], dtype="float32")
            output = fluid.layers.relu(x)
    """
    helper = LayerHelper('relu', **locals())
    dtype = helper.input_dtype(input_param_name='x')
    out = helper.create_variable_for_type_inference(dtype)
    helper.append_op(
        type="relu", inputs={"X": helper.input('x')}, outputs={"Out": out})
    return out


@templatedoc()
def selu(x, scale=None, alpha=None, name=None):
    """
    ${comment}

    Args:
        x (Variable): The input tensor.
        scale(float, None): If the scale is not set,
            the default value is 1.0507009873554804934193349852946.
            For more information about this value, please refer
            to: https://arxiv.org/abs/1706.02515.
        alpha(float, None): If the alpha is not set,
            the default value is 1.6732632423543772848170429916717.
            For more information about this value, please refer
            to: https://arxiv.org/abs/1706.02515.
        name (str|None, default None): A name for this layer If set None,
            the layer will be named automatically.

    Returns:
        Variable: The output tensor with the same shape as input.

    Examples:

        .. code-block:: python
             
            import paddle.fluid as fluid
          
            input = fluid.layers.data(
                 name="input", shape=[3, 9, 5], dtype="float32")
            output = fluid.layers.selu(input)
    """
    helper = LayerHelper('selu', **locals())
    dtype = helper.input_dtype(input_param_name='x')
    out = helper.create_variable_for_type_inference(dtype)
    attrs = {}
    if scale is not None:
        attrs["scale"] = scale
    if alpha is not None:
        attrs["alpha"] = alpha

    helper.append_op(
        type="selu", inputs={"X": x}, outputs={"Out": out}, attrs=attrs)
    return out


def mean_iou(input, label, num_classes):
    """
    Mean Intersection-Over-Union is a common evaluation metric for
    semantic image segmentation, which first computes the IOU for each
    semantic class and then computes the average over classes.
    IOU is defined as follows:

    .. math::

        IOU = \\frac{true\_positive}{(true\_positive + false\_positive + false\_negative)}.

    The predictions are accumulated in a confusion matrix and mean-IOU
    is then calculated from it.


    Args:
        input (Variable): A Tensor of prediction results for semantic labels with type int32 or int64.
        label (Variable): A Tensor of ground truth labels with type int32 or int64.
                           Its shape should be the same as input.
        num_classes (int): The possible number of labels.

    Returns:
        mean_iou (Variable),out_wrong(Variable),out_correct(Variable):

                     Three variables:

                     - mean_iou : A Tensor representing the mean intersection-over-union with shape [1].
                     - out_wrong: A Tensor with shape [num_classes]. The wrong numbers of each class.
                     - out_correct: A Tensor with shape [num_classes]. The correct numbers of each class.

    Examples:

        .. code-block:: python

            import paddle.fluid as fluid
            predict = fluid.layers.data(name='predict', shape=[3, 32, 32])
            label = fluid.layers.data(name='label', shape=[1])
            iou, wrongs, corrects = fluid.layers.mean_iou(predict, label,
                                                          num_classes=5)
    """
    helper = LayerHelper('mean_iou', **locals())
    dtype = helper.input_dtype()
    out_mean_iou = helper.create_variable_for_type_inference(dtype='float32')
    out_wrong = helper.create_variable_for_type_inference(dtype='int32')
    out_correct = helper.create_variable_for_type_inference(dtype='int32')
    helper.append_op(
        type="mean_iou",
        inputs={"Predictions": input,
                "Labels": label},
        outputs={
            "OutMeanIou": out_mean_iou,
            "OutWrong": out_wrong,
            "OutCorrect": out_correct
        },
        attrs={"num_classes": num_classes})
    return out_mean_iou, out_wrong, out_correct


def crop(x, shape=None, offsets=None, name=None):
    """
    Crop input into output, as specified by offsets and shape.

    .. code-block:: text

        * Case 1:
            Given
                X = [[0, 1, 2, 0, 0]
                     [0, 3, 4, 0, 0]
                     [0, 0, 0, 0, 0]],
            and
                shape = [2, 2],
                offsets = [0, 1],
            output is:
                Out = [[1, 2],
                       [3, 4]].
        * Case 2:
            Given
                X = [[0, 1, 2, 5, 0]
                     [0, 3, 4, 6, 0]
                     [0, 0, 0, 0, 0]],
            and shape is tensor
                shape = [[0, 0, 0]
                         [0, 0, 0]]
            and
                offsets = [0, 1],

            output is:
                Out = [[1, 2, 5],
                       [3, 4, 6]].

    Args:
        x (Variable): The input tensor variable.
        shape (Variable|list/tuple of integer): The output shape is specified
            by `shape`, which can a Variable or a list/tupe of integer.
            If a tensor Variable, it's rank must be the same as `x`. This way
            is suitable for the case that the output shape may be changed each
            iteration. If a list/tupe of integer, it's length must be the same
            as the rank of `x`
        offsets (Variable|list/tuple of integer|None): Specifies the cropping
            offsets at each dimension. It can be a Variable or or a list/tupe
            of integers. If a tensor Variable, it's rank must be the same as `x`.
            This way is suitable for the case that the offsets may be changed
            each iteration. If a list/tupe of integer, it's length must be the
            same as the rank of `x`. If None, the offsets are 0 at each
            dimension.
        name(str|None): A name for this layer(optional). If set None, the layer
                        will be named automatically.

    Returns:
        Variable: The cropped tensor variable.

    Raises:
        ValueError: If shape is not a list, tuple or Variable.

    Examples:

        .. code-block:: python

            import paddle.fluid as fluid
            x = fluid.layers.data(name="x", shape=[3, 5], dtype="float32")
            y = fluid.layers.data(name="y", shape=[2, 3], dtype="float32")
            crop = fluid.layers.crop(x, shape=y)

            # or
            z = fluid.layers.data(name="z", shape=[3, 5], dtype="float32")
            crop = fluid.layers.crop(z, shape=[-1, 2, 3])

    """
    helper = LayerHelper('crop', **locals())

    if not (isinstance(shape, list) or isinstance(shape, tuple) or \
            isinstance(shape, Variable)):
        raise ValueError("The shape should be a list, tuple or Variable.")

    if offsets is None:
        offsets = [0] * len(x.shape)

    out = helper.create_variable_for_type_inference(x.dtype)
    ipts = {'X': x}
    attrs = {}
    if isinstance(shape, Variable):
        ipts['Y'] = shape
    else:
        attrs['shape'] = shape
    if isinstance(offsets, Variable):
        ipts['Offsets'] = offsets
    else:
        attrs['offsets'] = offsets

    helper.append_op(
        type='crop',
        inputs=ipts,
        outputs={'Out': out},
        attrs=None if len(attrs) == 0 else attrs)
    return out


def affine_grid(theta, out_shape, name=None):
    """
    It generates a grid of (x,y) coordinates using the parameters of
    the affine transformation that correspond to a set of points where
    the input feature map should be sampled to produce the transformed
    output feature map.

    .. code-block:: text

        * Case 1:

          Given:

              theta = [[[x_11, x_12, x_13]
                        [x_14, x_15, x_16]]
                       [[x_21, x_22, x_23]
                        [x_24, x_25, x_26]]]

              out_shape = [2, 3, 5, 5]

          Step 1:

              Generate normalized coordinates according to out_shape.
              The values of the normalized coordinates are in the interval between -1 and 1.
              The shape of the normalized coordinates is [2, H, W] as below:

              C = [[[-1.  -1.  -1.  -1.  -1. ]
                    [-0.5 -0.5 -0.5 -0.5 -0.5]
                    [ 0.   0.   0.   0.   0. ]
                    [ 0.5  0.5  0.5  0.5  0.5]
                    [ 1.   1.   1.   1.   1. ]]
                   [[-1.  -0.5  0.   0.5  1. ]
                    [-1.  -0.5  0.   0.5  1. ]
                    [-1.  -0.5  0.   0.5  1. ]
                    [-1.  -0.5  0.   0.5  1. ]
                    [-1.  -0.5  0.   0.5  1. ]]]
              C[0] is the coordinates in height axis and  C[1] is the coordinates in width axis.

          Step2:

              Tanspose and reshape C to shape [H * W, 2] and append ones to last dimension. The we get:
              C_ = [[-1.  -1.   1. ]
                    [-0.5 -1.   1. ]
                    [ 0.  -1.   1. ]
                    [ 0.5 -1.   1. ]
                    [ 1.  -1.   1. ]
                    [-1.  -0.5  1. ]
                    [-0.5 -0.5  1. ]
                    [ 0.  -0.5  1. ]
                    [ 0.5 -0.5  1. ]
                    [ 1.  -0.5  1. ]
                    [-1.   0.   1. ]
                    [-0.5  0.   1. ]
                    [ 0.   0.   1. ]
                    [ 0.5  0.   1. ]
                    [ 1.   0.   1. ]
                    [-1.   0.5  1. ]
                    [-0.5  0.5  1. ]
                    [ 0.   0.5  1. ]
                    [ 0.5  0.5  1. ]
                    [ 1.   0.5  1. ]
                    [-1.   1.   1. ]
                    [-0.5  1.   1. ]
                    [ 0.   1.   1. ]
                    [ 0.5  1.   1. ]
                    [ 1.   1.   1. ]]
          Step3:
              Compute output by equation $$Output[i] = C_ * Theta[i]^T$$

    Args:
        theta (Variable): A batch of affine transform parameters with shape [N, 2, 3].
        out_shape (Variable | list | tuple): The shape of target output with format [N, C, H, W].
                                             ``out_shape`` can be a Variable or a list or tuple.
        name(str|None): A name for this layer(optional). If set None, the layer
                        will be named automatically.

    Returns:
        Variable: The output with shape [N, H, W, 2].

    Raises:
        ValueError: If the type of arguments is not supported.

    Examples:

        .. code-block:: python

            import paddle.fluid as fluid
            theta = fluid.layers.data(name="x", shape=[2, 3], dtype="float32")
            out_shape = fluid.layers.data(name="y", shape=[-1], dtype="float32")
            data = fluid.layers.affine_grid(theta, out_shape)

            # or
            data = fluid.layers.affine_grid(theta, [5, 3, 28, 28])

    """
    helper = LayerHelper('affine_grid')

    if not (isinstance(out_shape, list) or isinstance(out_shape, tuple) or \
            isinstance(out_shape, Variable)):
        raise ValueError("The out_shape should be a list, tuple or Variable.")

    if not isinstance(theta, Variable):
        raise ValueError("The theta should be a Variable.")

    out = helper.create_variable_for_type_inference(theta.dtype)
    ipts = {'Theta': theta}
    attrs = {}
    if isinstance(out_shape, Variable):
        ipts['OutputShape'] = out_shape
    else:
        attrs['output_shape'] = out_shape

    helper.append_op(
        type='affine_grid',
        inputs=ipts,
        outputs={'Output': out},
        attrs=None if len(attrs) == 0 else attrs)
    return out


def rank_loss(label, left, right, name=None):
    """

    **Rank loss layer for RankNet**

    `RankNet <http://icml.cc/2015/wp-content/uploads/2015/06/icml_ranking.pdf>`_
    is a pairwise ranking model with a training sample consisting of a pair
    of documents, A and B. Label P indicates whether A is ranked higher than B
    or not:

    P = {0, 1} or {0, 0.5, 1}, where 0.5 means that there is no information
    about the rank of the input pair.

    Rank loss layer takes three inputs: left ( :math:`o_i` ), right ( :math:`o_j` ) and
    label ( :math:`P_{i,j}` ). The inputs respectively represent RankNet's output scores
    for documents A and B and the value of label P. The following equation
    computes rank loss C_{i,j} from the inputs:

    .. math::

      C_{i,j} &= -\\tilde{P_{ij}} * o_{i,j} + \log(1 + e^{o_{i,j}}) \\\\

      o_{i,j} &=  o_i - o_j  \\\\

      \\tilde{P_{i,j}} &= \\left \{0, 0.5, 1 \\right \} \ or \ \\left \{0, 1 \\right \}


    Rank loss layer takes batch inputs with size batch_size (batch_size >= 1).

    Args:
        label (Variable): Indicats whether A ranked higher than B or not.
        left (Variable): RankNet's output score for doc A.
        right (Variable): RankNet's output score for doc B.
        name(str|None): A name for this layer(optional). If set None, the layer
                        will be named automatically.

    Returns:
        list: The value of rank loss.

    Raises:
        ValueError: Any of label, left, and right is not a variable.

    Examples:

        .. code-block:: python

            import paddle.fluid as fluid
            label = fluid.layers.data(name="label", shape=[-1, 1], dtype="float32")
            left = fluid.layers.data(name="left", shape=[-1, 1], dtype="float32")
            right = fluid.layers.data(name="right", shape=[-1, 1], dtype="float32")
            out = fluid.layers.rank_loss(label, left, right)

    """
    helper = LayerHelper('rank_loss', **locals())

    if not (isinstance(label, Variable)):
        raise ValueError("The label should be a Variable")

    if not (isinstance(left, Variable)):
        raise ValueError("The left should be a Variable")

    if not (isinstance(right, Variable)):
        raise ValueError("The right should be a Variable")

    out = helper.create_variable_for_type_inference("float32")

    helper.append_op(
        type='rank_loss',
        inputs={"Label": label,
                "Left": left,
                "Right": right},
        outputs={'Out': out})
    return out


def margin_rank_loss(label, left, right, margin=0.1, name=None):
    """
    Margin Ranking Loss Layer for ranking problem,
    which compares left score and right score passed in.
    The ranking loss can be defined as following equation:

    .. math::

        rank\_loss = max(0, -label * (left - right) + margin)

    Args:
       label (Variable): Indicates whether the left is ranked higher than the right or not.
       left (Variable): Ranking score for left.
       right (Variable): Ranking score for right.
       margin (float): Indicates the given margin.
       name (str|None): A name for this layer (optional). If set None, the layer
                       will be named automatically.

    Returns:
       Variable: The ranking loss.

    Raises:
       ValueError: Any of label, left, and right is not a Variable.

    Examples:

        .. code-block:: python

           import paddle.fluid as fluid
           label = fluid.layers.data(name="label", shape=[-1, 1], dtype="float32")
           left = fluid.layers.data(name="left", shape=[-1, 1], dtype="float32")
           right = fluid.layers.data(name="right", shape=[-1, 1], dtype="float32")
           out = fluid.layers.margin_rank_loss(label, left, right)
    """
    helper = LayerHelper('margin_rank_loss', **locals())
    if not isinstance(label, Variable):
        raise ValueError("The label should be a Variable.")
    if not isinstance(left, Variable):
        raise ValueError("The left should be a Variable.")
    if not isinstance(right, Variable):
        raise ValueError("The right should be a Variable.")
    out = helper.create_variable_for_type_inference(left.dtype)
    act = helper.create_variable_for_type_inference(left.dtype)
    helper.append_op(
        type='margin_rank_loss',
        inputs={"Label": label,
                "X1": left,
                "X2": right},
        outputs={'Out': out,
                 'Activated': act},
        attrs={'margin': margin})
    return out


def pad2d(input,
          paddings=[0, 0, 0, 0],
          mode='constant',
          pad_value=0.0,
          data_format="NCHW",
          name=None):
    """
    Pad 2-d images accordding to 'paddings' and 'mode'.
    If mode is 'reflect', paddings[0] and paddings[1] must be no greater
    than height-1. And the width dimension has the same condition.

    Example:
        .. code-block:: text

	      Given that X is a channel of image from input:

	      X = [[1, 2, 3],
		   [4, 5, 6]]

	      Case 0:

		paddings = [0, 1, 2, 3],
		mode = 'constant'
		pad_value = 0

		Out = [[0, 0, 1, 2, 3, 0, 0, 0]
		       [0, 0, 4, 5, 6, 0, 0, 0]
		       [0, 0, 0, 0, 0, 0, 0, 0]]

	      Case 1:

		paddings = [0, 1, 2, 1],
		mode = 'reflect'

		Out = [[3, 2, 1, 2, 3, 2]
		       [6, 5, 4, 5, 6, 5]
		       [3, 2, 1, 2, 3, 2]]

	      Case 2:

		paddings = [0, 1, 2, 1],
		mode = 'edge'

		Out = [[1, 1, 1, 2, 3, 3]
		       [4, 4, 4, 5, 6, 6]
		       [4, 4, 4, 5, 6, 6]]


    Args:
        input (Variable): The input image with [N, C, H, W] format or [N, H, W, C] format.
        paddings (tuple|list|Variable): The padding size. If padding is a tuple, it must
            contain four integers, (padding_top, padding_bottom, padding_left, padding_right).
            Default: padding = [0, 0, 0, 0].
        mode (str): Three modes: constant(default), reflect, edge. Default: constant
        pad_value (float32): The value to fill the padded areas in constant mode. Default: 0
        data_format (str): An optional string from: "NHWC", "NCHW". Specify the data format of
                           the input data.
                           Default: "NCHW"
        name (str|None): A name for this layer(optional). If set None, the layer
            will be named automatically.

    Returns:
        Variable: The tensor variable padded accordding to paddings and mode.


    Examples:
        .. code-block:: python

          import paddle.fluid as fluid
          data = fluid.layers.data(name='data', shape=[3, 32, 32],
                                   dtype='float32')
          result = fluid.layers.pad2d(input=data, paddings=[1, 2, 3, 4],
                                      mode='reflect')
    """

    helper = LayerHelper('pad2d', **locals())
    dtype = helper.input_dtype(input_param_name='input')
    out = helper.create_variable_for_type_inference(dtype)
    inputs = {'X': input}
    attrs = {'mode': mode, 'pad_value': pad_value, 'data_format': data_format}

    if isinstance(paddings, Variable):
        inputs['Paddings'] = paddings
        attrs['paddings'] = []
    else:
        attrs['paddings'] = paddings

    helper.append_op(
        type='pad2d', inputs=inputs, outputs={"Out": out}, attrs=attrs)

    return out


@templatedoc()
def elu(x, alpha=1.0, name=None):
    """
    ${comment}
    Args:
        x(${x_type}): ${x_comment}
        alpha(${alpha_type}|1.0): ${alpha_comment}
        name(str|None): A name for this layer(optional). If set None, the layer
                        will be named automatically.

    Returns:
        output(${out_type}): ${out_comment}

    Examples:

        .. code-block:: python

            import paddle.fluid as fluid
            x = fluid.layers.data(name="x", shape=[3,10,32,32], dtype="float32")
            y = fluid.layers.elu(x, alpha=0.2)
    """
    helper = LayerHelper('elu', **locals())
    out = helper.create_variable_for_type_inference(dtype=x.dtype)
    helper.append_op(
        type='elu',
        inputs={'X': x},
        outputs={'Out': out},
        attrs={'alpha': alpha})
    return out


@templatedoc()
def relu6(x, threshold=6.0, name=None):
    """
    ${comment}
    Args:
        x(${x_type}): ${x_comment}
        threshold(${threshold_type}|6.0): ${threshold_comment}
        name(str|None): A name for this layer(optional). If set None, the layer
                        will be named automatically.

    Returns:
        output(${out_type}): ${out_comment}

    Examples:

        .. code-block:: python

            import paddle.fluid as fluid
            x = fluid.layers.data(name="x", shape=[3,10,32,32], dtype="float32")
            y = fluid.layers.relu6(x, threshold=6.0)
    """
    helper = LayerHelper('relu6', **locals())
    out = helper.create_variable_for_type_inference(dtype=x.dtype)
    helper.append_op(
        type='relu6',
        inputs={'X': x},
        outputs={'Out': out},
        attrs={'threshold': threshold})
    return out


@templatedoc()
def pow(x, factor=1.0, name=None):
    """
    ${comment}
    Args:
        x(${x_type}): ${x_comment}
        factor(${factor_type}|1.0): ${factor_comment}
        name(str|None): A name for this layer(optional). If set None, the layer
                        will be named automatically.

    Returns:
        output(${out_type}): ${out_comment}

    Examples:

        .. code-block:: python

            import paddle.fluid as fluid
            x = fluid.layers.data(name="x", shape=[3,10,32,32], dtype="float32")
            y = fluid.layers.pow(x, factor=2.0)
    """
    helper = LayerHelper('pow', **locals())
    out = helper.create_variable_for_type_inference(dtype=x.dtype)
    helper.append_op(
        type='pow',
        inputs={'X': x},
        outputs={'Out': out},
        attrs={'factor': factor})
    return out


@templatedoc()
def stanh(x, scale_a=2.0 / 3.0, scale_b=1.7159, name=None):
    """
    ${comment}
    Args:
        x(${x_type}): ${x_comment}
        scale_a(${scale_a_type}|2.0 / 3.0): ${scale_a_comment}
        scale_b(${scale_b_type}|1.7159): ${scale_b_comment}
        name(str|None): A name for this layer(optional). If set None, the layer
                        will be named automatically.

    Returns:
        output(${out_type}): ${out_comment}

    Examples:

        .. code-block:: python

            import paddle.fluid as fluid
            x = fluid.layers.data(name="x", shape=[3,10,32,32], dtype="float32")
            y = fluid.layers.stanh(x, scale_a=0.67, scale_b=1.72)
    """
    helper = LayerHelper('stanh', **locals())
    out = helper.create_variable_for_type_inference(dtype=x.dtype)
    helper.append_op(
        type='stanh',
        inputs={'X': x},
        outputs={'Out': out},
        attrs={'scale_a': scale_a,
               'scale_b': scale_b})
    return out


@templatedoc()
def hard_sigmoid(x, slope=0.2, offset=0.5, name=None):
    """
    ${comment}
    Args:
        x(${x_type}): ${x_comment}
        slope(${slope_type}|0.2): ${slope_comment}
        offset(${offset_type}|0.5): ${offset_comment}
        name(str|None): A name for this layer(optional). If set None, the layer
                        will be named automatically.

    Returns:
        output(${out_type}): ${out_comment}

    Examples:

        .. code-block:: python

            import paddle.fluid as fluid
            x = fluid.layers.data(name="x", shape=[3,10,32,32], dtype="float32")
            y = fluid.layers.hard_sigmoid(x, slope=0.3, offset=0.8)
    """
    helper = LayerHelper('hard_sigmoid', **locals())
    out = helper.create_variable_for_type_inference(dtype=x.dtype)
    helper.append_op(
        type='hard_sigmoid',
        inputs={'X': x},
        outputs={'Out': out},
        attrs={'slope': slope,
               'offset': offset})
    return out


@templatedoc()
def swish(x, beta=1.0, name=None):
    """
    ${comment}
    Args:
        x(${x_type}): ${x_comment}
        beta(${beta_type}|1.0): ${beta_comment}
        name(str|None): A name for this layer(optional). If set None, the layer
                        will be named automatically.

    Returns:
        output(${out_type}): ${out_comment}

    Examples:

        .. code-block:: python

            import paddle.fluid as fluid
            x = fluid.layers.data(name="x", shape=[3,10,32,32], dtype="float32")
            y = fluid.layers.swish(x, beta=2.0)
    """
    helper = LayerHelper('swish', **locals())
    out = helper.create_variable_for_type_inference(dtype=x.dtype)
    helper.append_op(
        type='swish',
        inputs={'X': x},
        outputs={'Out': out},
        attrs={'slope': beta})
    return out


def prelu(x, mode, param_attr=None, name=None):
    """
    Equation:

    .. math::
        y = \max(0, x) + \\alpha * \min(0, x)

    There are three modes for the activation:

    .. code-block:: text

        all: All elements share same alpha.
        channel: Elements in same channel share same alpha.
        element: All elements do not share alpha. Each element has its own alpha.

    Args:
        x (Variable): The input tensor.
        mode (string): The mode for weight sharing. 
        param_attr(ParamAttr|None): The parameter attribute for the learnable
          weight (alpha), it can be create by ParamAttr.
        name(str|None): A name for this layer(optional). If set None, the layer
          will be named automatically.

    Returns:
        Variable: The output tensor with the same shape as input.

    Examples:

        .. code-block:: python

            import paddle.fluid as fluid
            from paddle.fluid.param_attr import ParamAttr
            x = fluid.layers.data(name="x", shape=[5,10,10], dtype="float32")
            mode = 'channel'
            output = fluid.layers.prelu(
                     x,mode,param_attr=ParamAttr(name='alpha'))

    """
    helper = LayerHelper('prelu', **locals())
    if mode not in ['all', 'channel', 'element']:
        raise ValueError('mode should be one of all, channel, element.')
    alpha_shape = [1]
    if mode == 'channel':
        alpha_shape = [1, x.shape[1], 1, 1]
    elif mode == 'element':
        alpha_shape = x.shape
    dtype = helper.input_dtype(input_param_name='x')
    alpha = helper.create_parameter(
        attr=helper.param_attr,
        shape=alpha_shape,
        dtype='float32',
        is_bias=False,
        default_initializer=Constant(1.0))
    out = helper.create_variable_for_type_inference(dtype)
    helper.append_op(
        type="prelu",
        inputs={"X": x,
                'Alpha': alpha},
        attrs={"mode": mode},
        outputs={"Out": out})
    return out


@templatedoc()
def brelu(x, t_min=0.0, t_max=24.0, name=None):
    """
    ${comment}
    Args:
        x(${x_type}): ${x_comment}
        t_min(${t_min_type}|0.0): ${t_min_comment}
        t_max(${t_max_type}|24.0): ${t_max_comment}
        name(str|None): A name for this layer(optional). If set None, the layer
                        will be named automatically.
    Returns:
        output(${out_type}): ${out_comment}

    Examples:

    .. code-block:: python

            import paddle.fluid as fluid
            x = fluid.layers.data(name="x", shape=[2,3,16,16], dtype="float32")
            y = fluid.layers.brelu(x, t_min=1.0, t_max=20.0)
    """
    helper = LayerHelper('brelu', **locals())
    out = helper.create_variable_for_type_inference(dtype=x.dtype)
    helper.append_op(
        type='brelu',
        inputs={'X': x},
        outputs={'Out': out},
        attrs={'t_min': t_min,
               't_max': t_max})
    return out


@templatedoc()
def leaky_relu(x, alpha=0.02, name=None):
    """
    ${comment}
    Args:
        x(${x_type}): ${x_comment}
        alpha(${alpha_type}|0.02): ${alpha_comment}
        name(str|None): A name for this layer(optional). If set None, the layer
                        will be named automatically.
    Returns:
        output(${out_type}): ${out_comment}

    Examples:

        .. code-block:: python

            import paddle.fluid as fluid
            x = fluid.layers.data(name="x", shape=[2,3,16,16], dtype="float32")
            y = fluid.layers.leaky_relu(x, alpha=0.01)
    """
    helper = LayerHelper('leaky_relu', **locals())
    out = helper.create_variable_for_type_inference(dtype=x.dtype)
    helper.append_op(
        type='leaky_relu',
        inputs={'X': x},
        outputs={'Out': out},
        attrs={'alpha': alpha})
    return out


@templatedoc()
def soft_relu(x, threshold=40.0, name=None):
    """
    ${comment}
    Args:
        x(${x_type}): ${x_comment}
        threshold(${threshold_type}|40.0): ${threshold_comment}
        name(str|None): A name for this layer(optional). If set None, the layer
                        will be named automatically.
    Returns:
        output(${out_type}): ${out_comment}

    Examples:

        .. code-block:: python 
 
            import paddle.fluid as fluid
   
            x = fluid.layers.data(name="x", shape=[3,16,16], dtype="float32")
            y = fluid.layers.soft_relu(x, threshold=20.0)
    """
    helper = LayerHelper('soft_relu', **locals())
    out = helper.create_variable_for_type_inference(dtype=x.dtype)
    helper.append_op(
        type='soft_relu',
        inputs={'X': x},
        outputs={'Out': out},
        attrs={'threshold': threshold})
    return out


def flatten(x, axis=1, name=None):
    """
    **Flatten layer**
    Flattens the input tensor into a 2D matrix.

    For Example:

    .. code-block:: text

        Case 1:

          Given
            X.shape = (3, 100, 100, 4)

          and
            axis = 2

          We get:
            Out.shape = (3 * 100, 4 * 100)

        Case 2:

          Given
            X.shape = (3, 100, 100, 4)

          and
            axis = 0

          We get:
            Out.shape = (1, 3 * 100 * 100 * 4)

    Args:
        x (Variable): A tensor of rank >= axis.
        axis (int): Indicate up to which input dimensions (exclusive) should
                    be flattened to the outer dimension of the output.
                    The value for axis must be in the range [0, R], where R
                    is the rank of the input tensor. When axis = 0, the shape
                    of the output tensor is (1, (d_0 X d_1 ... d_n), where the
                    shape of the input tensor is (d_0, d_1, ... d_n).
        name(str|None): A name for this layer(optional). If set None, the layer
                        will be named automatically.

    Returns:
        Variable: A 2D tensor with the contents of the input tensor, with input \
                  dimensions up to axis flattened to the outer dimension of \
                  the output and remaining input dimensions flattened into the \
                  inner dimension of the output.

    Raises:
        ValueError: If x is not a variable.
        ValueError: If axis is not in range [0, rank(x)].

    Examples:

        .. code-block:: python

            import paddle.fluid as fluid
            x = fluid.layers.data(name="x", shape=[4, 4, 3], dtype="float32")
            out = fluid.layers.flatten(x=x, axis=2)
    """
    helper = LayerHelper('flatten', **locals())

    if not (isinstance(x, Variable)):
        raise ValueError("The input x should be a Variable")

    if not (isinstance(axis, int)) or axis > len(x.shape) or axis < 0:
        raise ValueError("The axis should be a int, and in range [0, rank(x)]")

    out = helper.create_variable_for_type_inference(x.dtype)
    x_shape = helper.create_variable_for_type_inference(x.dtype)
    helper.append_op(
        type='flatten2',
        inputs={"X": x},
        outputs={'Out': out,
                 'XShape': x_shape},
        attrs={"axis": axis})
    return out


def sequence_enumerate(input, win_size, pad_value=0, name=None):
    """
    Generate a new sequence for the input index sequence, which enumerates all the
    sub-sequences with length `win_size` of the input.
    The enumerated sequence has the same 1st dimension with variable `input`, and
    the 2nd dimension is `win_size`, padded by `pad_value` if necessary in generation.

    .. code-block:: text

        Case 1:

          Input:
            X.lod = [[0, 3, 5]]
            X.data = [[1], [2], [3], [4], [5]]
            X.dims = [5, 1]

          Attrs:
            win_size = 2
            pad_value = 0

          Output:
            Out.lod = [[0, 3, 5]]
            Out.data = [[1, 2], [2, 3], [3, 0], [4, 5], [5, 0]]
            Out.dims = [5, 2]

    Args:
        input (Variable): The input variable which is a index sequence.
        win_size (int): The window size for enumerating all sub-sequences.
        pad_value (int): The padding value, default 0.

    Returns:
        Variable: The enumerate sequence variable which is a LoDTensor.

    Examples:
        .. code-block:: python

            import paddle.fluid as fluid

            x = fluid.layers.data(name='x', shape=[-1, 1], dtype='int32', lod_level=1)
            out = fluid.layers.sequence_enumerate(input=x, win_size=3, pad_value=0)
    """
    assert not in_dygraph_mode(), (
        "sequence layer is not supported in dygraph mode yet.")
    helper = LayerHelper('sequence_enumerate', **locals())
    out = helper.create_variable_for_type_inference(
        helper.input_dtype(), stop_gradient=True)
    helper.append_op(
        type='sequence_enumerate',
        inputs={'X': input},
        outputs={'Out': out},
        attrs={'win_size': win_size,
               'pad_value': pad_value})
    return out


def sequence_mask(x, maxlen=None, dtype='int64', name=None):
    """
    **SequenceMask Layer**

    This layer outputs a mask according to the input :code:`x` and
    :code:`maxlen` with data type of :code:`dtype`.

    Supposing :code:`x` is a Tensor with shape [d_1, d_2, ..., d_n], the
    :code:`y` is a mask with shape [d_1, d_2, ..., d_n, maxlen], where:

    .. math::

        y(i_1, i_2,..., i_n, j) = (j < x(i_1, i_2,..., i_n))

    Args:
        x (Variable): Input tensor of sequence_mask layer,
                      whose elements are integers less than :code:`maxlen`.
        maxlen (int|None): Maximum length of the sequence. If :code:`maxlen`
                           is None, it would be replace with :math:`max(x)`.
        dtype (np.dtype|core.VarDesc.VarType|str): Data type of the output.
        name (str|None): A name for this layer(optional). If set None, the
                         layer will be named automatically.

    Returns:
        Variable: The output sequence mask.

    Examples:
        .. code-block:: python
	
            import paddle.fluid as fluid
            import paddle.fluid.layers as layers

            x = fluid.layers.data(name='x', shape=[10], dtype='float32', lod_level=1)
            mask = layers.sequence_mask(x=x)

    """
    assert not in_dygraph_mode(), (
        "sequence layer is not supported in dygraph mode yet.")

    helper = LayerHelper('sequence_mask', **locals())
    if name is None:
        out = helper.create_variable_for_type_inference(dtype=dtype)
    else:
        out = helper.create_variable_for_type_inference(dtype=dtype, name=name)

    inputs = {'X': [x]}
    attrs = {'out_dtype': out.dtype}
    if maxlen is not None:
        if isinstance(maxlen, Variable):
            inputs['MaxLenTensor'] = maxlen
        else:
            attrs['maxlen'] = maxlen

    helper.append_op(
        type='sequence_mask', inputs=inputs, outputs={'Y': out}, attrs=attrs)

    out.stop_gradient = True
    return out


def stack(x, axis=0):
    """
    **Stack Layer**

    This layer stacks all of the input :code:`x` along axis.

    Input :code:`x` can be a single variable, a :code:`list` of variables,
    or a :code:`tuple` of variables. If :code:`x` is a :code:`list` or
    :code:`tuple`, the shapes of all these variables must be the same.
    Supposing the shape of each input is :math:`[d_0, d_1, ..., d_{n-1}]`,
    the shape of the output variable would be
    :math:`[d_0, d_1, ..., d_{axis}=len(x), ..., d_{n-1}]`.
    If :code:`axis` < 0, it would be replaced with :code:`axis+rank(x[0])+1`.
    If :code:`axis` is None, it would be replaced with 0.

    For Example:

    .. code-block:: text

        Case 1:
          Input:
            x[0].data = [ [1.0 , 2.0 ] ]
            x[0].dims = [1, 2]
            x[1].data = [ [3.0 , 4.0 ] ]
            x[1].dims = [1, 2]
            x[2].data = [ [5.0 , 6.0 ] ]
            x[2].dims = [1, 2]

          Attrs:
            axis = 0

          Output:
            Out.data =[ [ [1.0, 2.0] ],
                        [ [3.0, 4.0] ],
                        [ [5.0, 6.0] ] ]
            Out.dims = [3, 1, 2]

        Case 2:
          Given
            x[0].data = [ [1.0 , 2.0 ] ]
            x[0].dims = [1, 2]
            x[1].data = [ [3.0 , 4.0 ] ]
            x[1].dims = [1, 2]
            x[2].data = [ [5.0 , 6.0 ] ]
            x[2].dims = [1, 2]

          Attrs:
            axis = 1 or axis = -2

          Output:
            Out.data =[ [ [1.0, 2.0]
                          [3.0, 4.0]
                          [5.0, 6.0] ] ]
            Out.dims = [1, 3, 2]

    Args:
        x (Variable|list(Variable)|tuple(Variable)): Input variables.
        axis (int|None): The axis along which all inputs are stacked.

    Returns:
        Variable: The stacked variable.

    Examples:
        .. code-block:: python

            import paddle.fluid as fluid
            import paddle.fluid.layers as layers
            x1 = layers.data(name='x1', shape=[1, 2], dtype='int32')
            x2 = layers.data(name='x2', shape=[1, 2], dtype='int32')
            data = layers.stack([x1,x2])

    """

    helper = LayerHelper('stack', **locals())
    axis = 0 if axis is None else axis

    if not isinstance(x, list) and not isinstance(x, tuple):
        x = [x]

    out = helper.create_variable_for_type_inference(x[0].dtype)
    helper.append_op(
        type='stack', inputs={'X': x}, outputs={'Y': out},
        attrs={'axis': axis})

    return out


def unstack(x, axis=0, num=None):
    """
    **UnStack Layer**

    This layer unstacks input :code:`x` into several tensors along axis.

    If :code:`axis` < 0, it would be replaced with :code:`axis+rank(x)`.
    If :code:`num` is None, it would be inferred from :code:`x.shape[axis]`,
    and if :code:`x.shape[axis]` <= 0 or is unknown, :code:`ValueError` is
    raised.

    Args:
        x (Variable): Input variable.
        axis (int): The axis along which the input is unstacked.
        num (int|None): The number of output variables.

    Returns:
        list(Variable): The unstacked variables.

    Examples:
        .. code-block:: python

            import paddle.fluid as fluid
            x = fluid.layers.data(name='x', shape=[5, 10], dtype='float32')
            y = fluid.layers.unstack(x, axis=1)
    """

    helper = LayerHelper('unstack', **locals())
    if num is None:
        if axis is None or x.shape[axis] <= 0:
            raise ValueError('unknown unstack number')
        else:
            num = x.shape[axis]

    outs = []
    for _ in range(num):
        outs.append(helper.create_variable_for_type_inference(x.dtype))

    helper.append_op(
        type='unstack',
        inputs={'X': [x]},
        outputs={'Y': outs},
        attrs={'axis': axis,
               'num': num})
    return outs


def expand(x, expand_times, name=None):
    """Expand operator tiles the input by given times number. You should set times
    number for each dimension by providing attribute 'expand_times'. The rank of X
    should be in [1, 6]. Please note that size of 'expand_times' must be the same
    with X's rank. Following is a using case:


    .. code-block:: text

        Input(X) is a 3-D tensor with shape [2, 3, 1]:

                [
                   [[1], [2], [3]],
                   [[4], [5], [6]]
                ]

        Attr(expand_times):  [1, 2, 2]

        Output(Out) is a 3-D tensor with shape [2, 6, 2]:

                [
                    [[1, 1], [2, 2], [3, 3], [1, 1], [2, 2], [3, 3]],
                    [[4, 4], [5, 5], [6, 6], [4, 4], [5, 5], [6, 6]]
                ]

    Args:
        x (Variable): A tensor with rank in [1, 6].
        expand_times (list|tuple): Expand times number for each dimension.

    Returns:
        Variable: The expanded variable which is a LoDTensor. After expanding, size of each dimension of Output(Out) is equal to ithe size of the corresponding dimension of Input(X) multiplying the corresponding value given by expand_times.


    Examples:
        .. code-block:: python
          
            import paddle.fluid as fluid
            x = fluid.layers.fill_constant(shape=[2, 3, 1], dtype='int32', value=0)
            out = fluid.layers.expand(x=x, expand_times=[1, 2, 2])
    """
    helper = LayerHelper('expand', input=x, **locals())
    dtype = helper.input_dtype(input_param_name='x')
    out = helper.create_variable_for_type_inference(dtype)
    # check expand_times have tensor

    if in_dygraph_mode():
        inputs = {'X': x}
        attrs = {'expand_times': expand_times}
    else:

        def contain_tensor(expand_times):
            for ele in expand_times:
                if isinstance(ele, Variable):
                    return True
            return False

        if contain_tensor(expand_times):
            new_expand_times = []
            for ele in expand_times:
                if isinstance(ele, Variable):
                    ele.stop_gradient = True
                    new_expand_times.append(ele)
                else:
                    assert (isinstance(ele, int))
                    temp_out = helper.create_variable_for_type_inference(dtype)
                    fill_constant(
                        [1], 'int32', ele, force_cpu=True, out=temp_out)
                    new_expand_times.append(temp_out)
            inputs = {'X': x, 'expand_times_tensor': new_expand_times}
            attrs = {}
        else:
            inputs = {'X': x}
            attrs = {'expand_times': expand_times}

    helper.append_op(
        type='expand', inputs=inputs, outputs={'Out': out}, attrs=attrs)
    return out


from paddle.fluid.framework import convert_np_dtype_to_dtype_


@templatedoc()
def uniform_random_batch_size_like(input,
                                   shape,
                                   dtype='float32',
                                   input_dim_idx=0,
                                   output_dim_idx=0,
                                   min=-1.0,
                                   max=1.0,
                                   seed=0):
    """
    ${comment}

    Args:
        input (Variable): ${input_comment}
        shape (tuple|list): ${shape_comment}
        input_dim_idx (Int): ${input_dim_idx_comment}
        output_dim_idx (Int): ${output_dim_idx_comment}
        min (Float): ${min_comment}
        max (Float): ${max_comment}
        seed (Int): ${seed_comment}
        dtype(np.dtype|core.VarDesc.VarType|str): The type of data : float32, float_16, int etc
    Returns:
        out (Variable): ${out_comment}

    Examples:
        .. code-block:: python

<<<<<<< HEAD
            import paddle.fluid.layers as layers
=======
            import paddle.fluid as fluid
            import paddle.fluid.layers as layers 
>>>>>>> 047bba85

            input = layers.data(name="input", shape=[13, 11], dtype='float32')
            out = layers.uniform_random_batch_size_like(input, [-1, 11])
    """

    helper = LayerHelper('uniform_random_batch_size_like', **locals())
    out = helper.create_variable_for_type_inference(dtype)
    c_dtype = convert_np_dtype_to_dtype_(dtype)
    helper.append_op(
        type='uniform_random_batch_size_like',
        inputs={'Input': input},
        outputs={'Out': out},
        attrs={
            'shape': shape,
            'input_dim_idx': input_dim_idx,
            'output_dim_idx': output_dim_idx,
            'min': min,
            'max': max,
            'seed': seed,
            'dtype': c_dtype
        })

    return out


@templatedoc()
def gaussian_random(shape, mean=0.0, std=1.0, seed=0, dtype='float32'):
    """
    ${comment}

    Args:
        shape (tuple|list|Variable): ${shape_comment}
        mean (Float): ${mean_comment}
        std (Float): ${std_comment}
        seed (Int): ${seed_comment}
        dtype(np.dtype|core.VarDesc.VarType|str): Output data type.

    Returns:
        out (Variable): ${out_comment}

    Examples:
        .. code-block:: python

            import paddle.fluid as fluid
            import paddle.fluid.layers as layers
            out = layers.gaussian_random(shape=[20, 30])
            # Variable as input
            Shape = fluid.layers.data(name='shape', shape=[-1], dtype='int')
            result = fluid.layers.gaussian_random(shape=Shape)
    """

    helper = LayerHelper('gaussian_random', **locals())
    out = helper.create_variable_for_type_inference(dtype)
    c_dtype = convert_np_dtype_to_dtype_(dtype)
    attr = {
        'mean': mean,
        'std': std,
        'seed': seed,
        'dtype': c_dtype,
        'use_mkldnn': False
    }
    if isinstance(shape, Variable):
        assert len(shape.shape) == 1, "Variable shape must be 1-D tensor."
        assert shape.dtype in [
            core.VarDesc.VarType.INT32, core.VarDesc.VarType.INT64
        ], "Variable shape's type must be int32 or int64"
        if shape.dtype is not core.VarDesc.VarType.INT64:
            shape = cast(shape, dtype=core.VarDesc.VarType.INT64)
        shape_dim = [-1] * shape.shape[0]
        inputs = {'Shape': shape}
        attr.update({'shape': [], 'shape_dim': shape_dim})
    else:
        inputs = {}
        attr.update({'shape': shape})

    helper.append_op(
        type='gaussian_random', inputs=inputs, outputs={'Out': out}, attrs=attr)
    return out


@templatedoc()
def sampling_id(x, min=0.0, max=1.0, seed=0, dtype='float32'):
    """
    ${comment}

    Args:
        x (Variable): ${x_comment}
        min (Float): ${min_comment}
        max (Float): ${max_comment}
        seed (Float): ${seed_comment}
        dtype(np.dtype|core.VarDesc.VarType|str): The type of output data : float32, float_16, int etc

    Returns:
        out (Variable): ${out_comment}

    Examples:
        .. code-block:: python

            import paddle.fluid as fluid
            x = fluid.layers.data(
                name="X",
                shape=[13, 11],
                dtype='float32',
                append_batch_size=False)

            out = fluid.layers.sampling_id(x)
    """

    helper = LayerHelper('sampling_id', **locals())
    out = helper.create_variable_for_type_inference(dtype)
    helper.append_op(
        type='sampling_id',
        inputs={'X': x},
        outputs={'Out': out},
        attrs={'min': min,
               'max': max,
               'seed': seed})

    return out


@templatedoc()
def gaussian_random_batch_size_like(input,
                                    shape,
                                    input_dim_idx=0,
                                    output_dim_idx=0,
                                    mean=0.0,
                                    std=1.0,
                                    seed=0,
                                    dtype='float32'):
    """
    ${comment}

    Args:
        input (Variable): ${input_comment}
        shape (tuple|list): ${shape_comment}
        input_dim_idx (Int): ${input_dim_idx_comment}
        output_dim_idx (Int): ${output_dim_idx_comment}
        mean (Float): ${mean_comment}
        std (Float): ${std_comment}
        seed (Int): ${seed_comment}
        dtype(np.dtype|core.VarDesc.VarType|str): The type of output data : float32, float_16, int etc

    Returns:
        out (Variable): ${out_comment}

    Examples:
        .. code-block:: python

            import paddle.fluid as fluid
            input = fluid.layers.data(name="input", shape=[13, 11], dtype='float32')

            out = fluid.layers.gaussian_random_batch_size_like(
                input, shape=[-1, 11], mean=1.0, std=2.0)
    """

    helper = LayerHelper('gaussian_random_batch_size_like', **locals())
    out = helper.create_variable_for_type_inference(dtype)
    c_dtype = convert_np_dtype_to_dtype_(dtype)
    helper.append_op(
        type='gaussian_random_batch_size_like',
        inputs={'Input': input},
        outputs={'Out': out},
        attrs={
            'shape': shape,
            'input_dim_idx': input_dim_idx,
            'output_dim_idx': output_dim_idx,
            'mean': mean,
            'std': std,
            'seed': seed,
            'dtype': c_dtype
        })

    return out


@templatedoc()
def sum(x):
    """
    ${comment}

    Args:
        x (Variable): ${x_comment}

    Returns:
        out (Variable): ${out_comment}

    Examples:
        .. code-block:: python

            import paddle.fluid as fluid
            import paddle.fluid.layers as layers
            input0 = layers.data(name="input0", shape=[13, 11], dtype='float32')
            input1 = layers.data(name="input1", shape=[13, 11], dtype='float32')
            out = layers.sum([input0,input1])
    """

    helper = LayerHelper('sum', **locals())
    out = helper.create_variable_for_type_inference(
        dtype=helper.input_dtype('x'))
    helper.append_op(
        type='sum',
        inputs={'X': x},
        outputs={'Out': out},
        attrs={'use_mkldnn': False})

    return out


@templatedoc()
def slice(input, axes, starts, ends):
    """
    Slice Operator.

    Produces a slice of the input tensor along multiple axes. Similar to numpy:
    https://docs.scipy.org/doc/numpy/reference/arrays.indexing.html
    Slice uses `axes`, `starts` and `ends` attributes to specify the start and
    end dimension for each axis in the list of axes, it uses this information
    to slice the input data tensor. If a negative value is passed for any of
    the start or end indices, it represents number of elements before the end
    of that dimension. If the value passed to start or end is larger than
    the n (the number of elements in this dimension), it represents n.
    For slicing to the end of a dimension with unknown size, it is recommended
    to pass in INT_MAX. The size of axes must be equal to starts\' and ends\'.
    Following examples will explain how slice works:

    .. code-block:: text

        Case1:
            Given:
                data = [ [1, 2, 3, 4], [5, 6, 7, 8], ]
                axes = [0, 1]
                starts = [1, 0]
                ends = [2, 3]
            Then:
                result = [ [5, 6, 7], ]
        
        Case2:
            Given:
                data = [ [1, 2, 3, 4], [5, 6, 7, 8], ]
                axes = [0, 1]
                starts = [0, 1]
                ends = [-1, 1000]
            Then:
                result = [ [2, 3, 4], ]
    Args:
        input (Variable): ${input_comment}.
        axes (List): ${axes_comment}
        starts (List): ${starts_comment}
        ends (List): ${ends_comment}

    Returns:
        out (Variable): ${out_comment}

    Examples:
        .. code-block:: python

            import paddle.fluid as fluid
 
            starts = [1, 0, 2]
            ends = [3, 3, 4]
            axes = [0, 1, 2]

            input = fluid.layers.data(
                name="input", shape=[3, 4, 5, 6], dtype='float32')

            out = fluid.layers.slice(input, axes=axes, starts=starts, ends=ends)
    """

    helper = LayerHelper('slice', **locals())
    out = helper.create_variable_for_type_inference(
        dtype=helper.input_dtype('input'))
    helper.append_op(
        type='slice',
        inputs={'Input': input},
        outputs={'Out': out},
        attrs={'axes': axes,
               'starts': starts,
               'ends': ends})

    return out


def shape(input):
    """
    **Shape Layer**

    Get the shape of the input.

    Args:
        input (Variable): The input variable.

    Returns:
        Variable: The shape of the input variable.

    Examples:
        .. code-block:: python

            import paddle.fluid as fluid

            input = fluid.layers.data(
                name="input", shape=[3, 100, 100], dtype="float32")
            out = fluid.layers.shape(input)
    """

    helper = LayerHelper('shape', **locals())
    out = helper.create_variable_for_type_inference(dtype='int32')
    helper.append_op(
        type='shape', inputs={'Input': input}, outputs={'Out': out})

    return out


def rank(input):
    """
    **Rank Layer**

    Returns the number of dimensions for a tensor, which is a 0-D int32 Tensor.

    Args:
        input (Variable): The input variable.

    Returns:
        Variable: The rank of the input variable.

    Examples:
        .. code-block:: python

            import paddle.fluid as fluid

            input = fluid.layers.data(name="input", shape=[3, 100, 100], dtype="float32")
            rank = fluid.layers.rank(input) # 4
    """

    ndims = len(input.shape)
    out = assign(np.array(ndims, 'int32'))

    return out


def size(input):
    """
    **Size Layer**

    Returns the number of elements for a tensor, which is a int64 Tensor with shape [1].

    Args:
        input (Variable): The input variable.

    Returns:
        Variable: The number of elements for the input variable.

    Examples:
        .. code-block:: python

            import paddle.fluid.layers as layers

            input = layers.data(
                name="input", shape=[3, 100], dtype="float32", append_batch_size=False)
            rank = layers.size(input) # 300
    """

    helper = LayerHelper('size', **locals())
    out = helper.create_variable_for_type_inference(dtype='int64')
    helper.append_op(type='size', inputs={'Input': input}, outputs={'Out': out})

    return out


def _elementwise_op(helper):
    op_type = helper.layer_type
    x = helper.kwargs.get('x', None)
    y = helper.kwargs.get('y', None)
    if in_dygraph_mode():
        x = base.to_variable(x)
        y = base.to_variable(y)

    assert x is not None, 'x cannot be None in {}'.format(op_type)
    assert y is not None, 'y cannot be None in {}'.format(op_type)
    axis = helper.kwargs.get('axis', -1)
    use_mkldnn = helper.kwargs.get('use_mkldnn', False)
    name = helper.kwargs.get('name', None)
    if name is None:
        out = helper.create_variable_for_type_inference(dtype=x.dtype)
    else:
        out = helper.create_variable(
            name=name, dtype=x.dtype, persistable=False)

    helper.append_op(
        type=op_type,
        inputs={'X': x,
                'Y': y},
        outputs={'Out': out},
        attrs={'axis': axis,
               'use_mkldnn': use_mkldnn})
    return helper.append_activation(out)


@templatedoc()
def scale(x, scale=1.0, bias=0.0, bias_after_scale=True, act=None, name=None):
    """
    ${comment}

    Args:
        x(${x_type}): ${x_comment}
        scale(${scale_type}): ${scale_comment}
        bias(${bias_type}): ${bias_comment}
        bias_after_scale(${bias_after_scale_type}): ${bias_after_scale_comment}
        act(basestring|None): Activation applied to the output.
        name(basestring|None): Name of the output.

    Returns:
        out(${out_type}): ${out_comment}

    Examples:
        .. code-block:: python

            import paddle.fluid as fluid

            x = fluid.layers.data(name="X", shape=[1, 2, 5, 5], dtype='float32')
            y = fluid.layers.scale(x, scale = 2.0, bias = 1.0)
    """

    helper = LayerHelper('scale', **locals())
    if name is None:
        out = helper.create_variable_for_type_inference(dtype=x.dtype)
    else:
        out = helper.create_variable(
            name=name, dtype=x.dtype, persistable=False)

    helper.append_op(
        type='scale',
        inputs={'X': x},
        outputs={'Out': out},
        attrs={
            'scale': float(scale),
            'bias': float(bias),
            'bias_after_scale': bias_after_scale
        })
    return helper.append_activation(out)


def elementwise_add(x, y, axis=-1, act=None, name=None):
    return _elementwise_op(LayerHelper('elementwise_add', **locals()))


def elementwise_div(x, y, axis=-1, act=None, name=None):
    return _elementwise_op(LayerHelper('elementwise_div', **locals()))


def elementwise_sub(x, y, axis=-1, act=None, name=None):
    return _elementwise_op(LayerHelper('elementwise_sub', **locals()))


def elementwise_mul(x, y, axis=-1, act=None, name=None):
    return _elementwise_op(LayerHelper('elementwise_mul', **locals()))


def elementwise_max(x, y, axis=-1, act=None, name=None):
    return _elementwise_op(LayerHelper('elementwise_max', **locals()))


def elementwise_min(x, y, axis=-1, act=None, name=None):
    return _elementwise_op(LayerHelper('elementwise_min', **locals()))


def elementwise_pow(x, y, axis=-1, act=None, name=None):
    return _elementwise_op(LayerHelper('elementwise_pow', **locals()))


def elementwise_mod(x, y, axis=-1, act=None, name=None):
    return _elementwise_op(LayerHelper('elementwise_mod', **locals()))


def elementwise_floordiv(x, y, axis=-1, act=None, name=None):
    return _elementwise_op(LayerHelper('elementwise_floordiv', **locals()))


for func in [
        elementwise_add,
        elementwise_div,
        elementwise_sub,
        elementwise_mul,
        elementwise_max,
        elementwise_min,
        elementwise_pow,
        elementwise_mod,
        elementwise_floordiv,
]:
    op_proto = OpProtoHolder.instance().get_op_proto(func.__name__)
    func.__doc__ = _generate_doc_string_(
        op_proto,
        additional_args_lines=[
            "act (basestring|None): Activation applied to the output.",
            "name (basestring|None): Name of the output."
        ])
    func.__doc__ = func.__doc__ + """

Examples:
  .. code-block:: python
    
    import paddle.fluid as fluid
    # example 1: shape(x) = (2, 3, 4, 5), shape(y) = (2, 3, 4, 5)
    x0 = fluid.layers.data(name="x0", shape=[2, 3, 4, 5], dtype='float32')
    y0 = fluid.layers.data(name="y0", shape=[2, 3, 4, 5], dtype='float32')
    z0 = fluid.layers.%s(x0, y0)

    # example 2: shape(X) = (2, 3, 4, 5), shape(Y) = (5)
    x1 = fluid.layers.data(name="x1", shape=[2, 3, 4, 5], dtype='float32')
    y1 = fluid.layers.data(name="y1", shape=[5], dtype='float32')
    z1 = fluid.layers.%s(x1, y1)

    # example 3: shape(X) = (2, 3, 4, 5), shape(Y) = (4, 5), with axis=-1(default) or axis=2
    x2 = fluid.layers.data(name="x2", shape=[2, 3, 4, 5], dtype='float32')
    y2 = fluid.layers.data(name="y2", shape=[4, 5], dtype='float32')
    z2 = fluid.layers.%s(x2, y2, axis=2)

    # example 4: shape(X) = (2, 3, 4, 5), shape(Y) = (3, 4), with axis=1
    x3 = fluid.layers.data(name="x3", shape=[2, 3, 4, 5], dtype='float32')
    y3 = fluid.layers.data(name="y3", shape=[3, 4], dtype='float32')
    z3 = fluid.layers.%s(x3, y3, axis=1)

    # example 5: shape(X) = (2, 3, 4, 5), shape(Y) = (2), with axis=0
    x4 = fluid.layers.data(name="x4", shape=[2, 3, 4, 5], dtype='float32')
    y4 = fluid.layers.data(name="y4", shape=[2], dtype='float32')
    z4 = fluid.layers.%s(x4, y4, axis=0)

    # example 6: shape(X) = (2, 3, 4, 5), shape(Y) = (2, 1), with axis=0
    x5 = fluid.layers.data(name="x5", shape=[2, 3, 4, 5], dtype='float32')
    y5 = fluid.layers.data(name="y5", shape=[2], dtype='float32')
    z5 = fluid.layers.%s(x5, y5, axis=0)
    """ % (func.__name__, func.__name__, func.__name__, func.__name__,
           func.__name__, func.__name__)


def _logical_op(op_name, x, y, out=None, name=None, binary_op=True):
    helper = LayerHelper(op_name, **locals())

    if binary_op:
        assert x.dtype == y.dtype

    if out is None:
        if name is None:
            out = helper.create_variable_for_type_inference(dtype=x.dtype)
        else:
            out = helper.create_variable(
                name=name, dtype=x.dtype, persistable=False)

    if binary_op:
        helper.append_op(
            type=op_name, inputs={"X": x,
                                  "Y": y}, outputs={"Out": out})
    else:
        helper.append_op(type=op_name, inputs={"X": x}, outputs={"Out": out})

    return out


@templatedoc()
def logical_and(x, y, out=None, name=None):
    """
    ${comment}

    Args:
        x(${x_type}): ${x_comment}
        y(${y_type}): ${y_comment}
        out(Tensor): Output tensor of logical operation.
        name(basestring|None): Name of the output.

    Returns:
        out(${out_type}): ${out_comment}

    Examples:
        .. code-block:: python

            import paddle.fluid as fluid
            left = fluid.layers.data(
                name='left', shape=[1], dtype='int32')
            right = fluid.layers.data(
                name='right', shape=[1], dtype='int32')
            result = fluid.layers.logical_and(x=left, y=right)
    """

    return _logical_op(
        op_name="logical_and", x=x, y=y, name=name, out=out, binary_op=True)


@templatedoc()
def logical_or(x, y, out=None, name=None):
    """
    ${comment}

    Args:
        x(${x_type}): ${x_comment}
        y(${y_type}): ${y_comment}
        out(Tensor): Output tensor of logical operation.
        name(basestring|None): Name of the output.

    Returns:
        out(${out_type}): ${out_comment}

    Examples:
        .. code-block:: python

            import paddle.fluid as fluid
            left = fluid.layers.data(
                name='left', shape=[1], dtype='int32')
            right = fluid.layers.data(
                name='right', shape=[1], dtype='int32')
            result = fluid.layers.logical_or(x=left, y=right)
    """

    return _logical_op(
        op_name="logical_or", x=x, y=y, name=name, out=out, binary_op=True)


@templatedoc()
def logical_xor(x, y, out=None, name=None):
    """
    ${comment}

    Args:
        x(${x_type}): ${x_comment}
        y(${y_type}): ${y_comment}
        out(Tensor): Output tensor of logical operation.
        name(basestring|None): Name of the output.

    Returns:
        out(${out_type}): ${out_comment}

    Examples:
        .. code-block:: python

            import paddle.fluid as fluid
            left = fluid.layers.data(
                name='left', shape=[1], dtype='int32')
            right = fluid.layers.data(
                name='right', shape=[1], dtype='int32')
            result = fluid.layers.logical_xor(x=left, y=right)
    """

    return _logical_op(
        op_name="logical_xor", x=x, y=y, name=name, out=out, binary_op=True)


@templatedoc()
def logical_not(x, out=None, name=None):
    """
    ${comment}

    Args:
        x(${x_type}): ${x_comment}
        out(Tensor): Output tensor of logical operation.
        name(basestring|None): Name of the output.

    Returns:
        out(${out_type}): ${out_comment}

    Examples:
        .. code-block:: python

            import paddle.fluid as fluid
            left = fluid.layers.data(
                name='left', shape=[1], dtype='int32')
            result = fluid.layers.logical_not(x=left)
    """

    return _logical_op(
        op_name="logical_not", x=x, y=None, name=name, out=out, binary_op=False)


@templatedoc()
def clip(x, min, max, name=None):
    """
    ${comment}

    Args:
        x(${x_type}): ${x_comment}
        min(${min_type}): ${min_comment}
        max(${max_type}): ${max_comment}
        name(basestring|None): Name of the output.

    Returns:
        out(${out_type}): ${out_comment}

    Examples:
        .. code-block:: python

            import paddle.fluid as fluid
            input = fluid.layers.data(
                name='data', shape=[1], dtype='float32')
            reward = fluid.layers.clip(x=input, min=-1.0, max=1.0)
    """

    helper = LayerHelper("clip", **locals())

    if name is None:
        name = unique_name.generate_with_ignorable_key(".".join(
            [helper.name, 'tmp']))

    out = helper.create_variable(
        type=x.type, name=name, dtype=x.dtype, persistable=False)

    helper.append_op(
        type="clip",
        inputs={"X": x},
        attrs={"min": min,
               "max": max},
        outputs={"Out": out})

    return out


@templatedoc()
def clip_by_norm(x, max_norm, name=None):
    """
    ${comment}

    Args:
        x(${x_type}): ${x_comment}
        max_norm(${max_norm_type}): ${max_norm_comment}
        name(basestring|None): Name of the output.

    Returns:
        out(${out_type}): ${out_comment}

    Examples:
        .. code-block:: python

            import paddle.fluid as fluid
            input = fluid.layers.data(
                name='data', shape=[1], dtype='float32')
            reward = fluid.layers.clip_by_norm(x=input, max_norm=1.0)
    """

    helper = LayerHelper("clip_by_norm", **locals())

    if name is None:
        name = unique_name.generate_with_ignorable_key(".".join(
            [helper.name, 'tmp']))

    out = helper.create_variable(
        type=x.type, name=name, dtype=x.dtype, persistable=False)

    helper.append_op(
        type="clip_by_norm",
        inputs={"X": x},
        attrs={"max_norm": max_norm},
        outputs={"Out": out})

    return out


@templatedoc()
def mean(x, name=None):
    """
    ${comment}

    Args:
        x(${x_type}): ${x_comment}
        name(basestring|None): Name of the output.

    Returns:
        out(${out_type}): ${out_comment}

    Examples:
        .. code-block:: python

            import paddle.fluid as fluid
            input = fluid.layers.data(
                name='data', shape=[2, 3], dtype='float32')
            mean = fluid.layers.mean(input)
    """

    helper = LayerHelper("mean", **locals())

    if name is None:
        out = helper.create_variable_for_type_inference(dtype=x.dtype)
    else:
        out = helper.create_variable(
            name=name, dtype=x.dtype, persistable=False)

    helper.append_op(
        type="mean", inputs={"X": x}, attrs={}, outputs={"Out": out})

    return out


@templatedoc()
def merge_selected_rows(x, name=None):
    """
    ${comment}

    Args:
        x(${x_type}): ${x_comment}
        name(basestring|None): Name of the output.

    Returns:
        out(${out_type}): ${out_comment}

    Examples:
        .. code-block:: python

            import paddle.fluid as fluid
            b = fluid.default_main_program().global_block()
            var = b.create_var(
                name="X", dtype="float32", persistable=True,
                type=fluid.core.VarDesc.VarType.SELECTED_ROWS)
            y = fluid.layers.merge_selected_rows(var)
    """

    helper = LayerHelper("merge_selected_rows", **locals())
    out = helper.create_variable_for_type_inference(dtype=x.dtype)
    helper.append_op(
        type="merge_selected_rows",
        inputs={"X": x},
        attrs={},
        outputs={"Out": out})
    return out


@templatedoc()
def mul(x, y, x_num_col_dims=1, y_num_col_dims=1, name=None):
    """
    ${comment}

    Args:
        x(${x_type}): ${x_comment}
        y(${y_type}): ${y_comment}
        x_num_col_dims(${x_num_col_dims_type}): ${x_num_col_dims_comment}
        y_num_col_dims(${y_num_col_dims_type}): ${y_num_col_dims_comment}
        name(basestring|None): Name of the output.

    Returns:
        out(${out_type}): ${out_comment}

    Examples:
        .. code-block:: python
            
            import paddle.fluid as fluid
            dataX = fluid.layers.data(name="dataX", append_batch_size = False, shape=[2, 5], dtype="float32")
            dataY = fluid.layers.data(name="dataY", append_batch_size = False, shape=[5, 3], dtype="float32")
            output = fluid.layers.mul(dataX, dataY,
                                      x_num_col_dims = 1,
                                      y_num_col_dims = 1)
            

    """

    helper = LayerHelper("mul", **locals())

    if name is None:
        out = helper.create_variable_for_type_inference(dtype=x.dtype)
    else:
        out = helper.create_variable(
            name=name, dtype=x.dtype, persistable=False)

    helper.append_op(
        type="mul",
        inputs={"X": x,
                "Y": y},
        attrs={
            "x_num_col_dims": x_num_col_dims,
            "y_num_col_dims": y_num_col_dims
        },
        outputs={"Out": out})
    return out


@templatedoc()
def sigmoid_cross_entropy_with_logits(x,
                                      label,
                                      ignore_index=kIgnoreIndex,
                                      name=None,
                                      normalize=False):
    """
    ${comment}

    Args:
        x(${x_type}): ${x_comment}
        label(${label_type}): ${label_comment}
        ignore_index(&{ignore_index}): ${ignore_index_comment}
        name(basestring|None): Name of the output.
        normalize(bool): If true, divide the output by the number of
            targets != ignore_index.

    Returns:
        out(${out_type}): ${out_comment}

    Examples:
        .. code-block:: python

            import paddle.fluid as fluid
            input = fluid.layers.data(
                name='data', shape=[10], dtype='float32')
            label = fluid.layers.data(
                name='data', shape=[10], dtype='float32')
            loss = fluid.layers.sigmoid_cross_entropy_with_logits(
                x=input,
                label=label,
                ignore_index=-1,
                normalize=True) # or False
            # loss = fluid.layers.reduce_sum(loss) # summation of loss
    """

    helper = LayerHelper("sigmoid_cross_entropy_with_logits", **locals())

    if name is None:
        out = helper.create_variable_for_type_inference(dtype=x.dtype)
    else:
        out = helper.create_variable(
            name=name, dtype=x.dtype, persistable=False)

    helper.append_op(
        type="sigmoid_cross_entropy_with_logits",
        inputs={"X": x,
                "Label": label},
        attrs={"ignore_index": ignore_index,
               'normalize': normalize},
        outputs={"Out": out})
    return out


@templatedoc()
def maxout(x, groups, name=None):
    """
    ${comment}

    Args:
        x(${x_type}): ${x_comment}
        groups(${groups_type}): ${groups_comment}
        name(basestring|None): Name of the output.

    Returns:
        out(${out_type}): ${out_comment}

    Examples:
        .. code-block:: python

            import paddle.fluid as fluid
            input = fluid.layers.data(
                name='data', 
                shape=[256, 32, 32], 
                dtype='float32')
            out = fluid.layers.maxout(input, groups=2)
    """
    helper = LayerHelper("maxout", **locals())

    if name is None:
        out = helper.create_variable_for_type_inference(dtype=x.dtype)
    else:
        out = helper.create_variable(
            name=name, dtype=x.dtype, persistable=False)

    helper.append_op(
        type="maxout",
        inputs={"X": x},
        attrs={"groups": groups},
        outputs={"Out": out})
    return out


def space_to_depth(x, blocksize, name=None):
    """
    Gives a blocksize to space_to_depth the input LoDtensor with Layout: [batch, channel, height, width]

    This op rearranges blocks of spatial data, into depth. More specifically, this op outputs a copy of the
    input LoDtensor where values from the height and width dimensions are moved to the channel dimension.
    The attr blocksize indicates the input block size.

    space_to_depth will reorgnize the elements of input with shape[batch, channel, height, width] according
    to blocksize to construct output with shape [batch, channel * blocksize * blocksize, height/blocksize, width/blocksize]:

    space_to_depth is used to This operation is useful for resizing the activations between convolutions
    (but keeping all data)

    - Non-overlapping blocks of size block_size x block size are rearranged into depth at each location.
    - The depth of the output tensor is block_size * block_size * input channel
    - The Y, X coordinates within each block of the input become the high order component of the output channel index
    - channel should be divisible by square of blocksize
    - height, width should be divsible by blocksize


    Args:
        x(variable): The input LoDtensor.
        blocksize(variable): The blocksize to select the element on each feature map should be > 2

    Returns:
        Variable: The output LoDtensor.

    Raises:
        TypeError: blocksize type must be a long.

    Examples:
        .. code-block:: python
	
            import paddle.fluid as fluid
            import numpy as np

            data = fluid.layers.data(
                name='data', shape=[1, 4, 2, 2], dtype='float32', append_batch_size=False)
            space_to_depthed = fluid.layers.space_to_depth(
                x=data, blocksize=2)

            exe = fluid.Executor(fluid.CPUPlace())
            data_np = np.arange(0,16).reshape((1,4,2,2)).astype('float32')
            out_main = exe.run(fluid.default_main_program(),
                          feed={'data': data_np},
                          fetch_list=[space_to_depthed])

    """

    helper = LayerHelper("space_to_depth", **locals())

    if not (isinstance(blocksize, int)):
        raise ValueError("blocksize must be a python Int")

    if name is None:
        out = helper.create_variable_for_type_inference(
            dtype=x.dtype)  #fix create
    else:
        out = helper.create_variable(
            name=name, dtype=x.dtype, persistable=False)

    helper.append_op(
        type="space_to_depth",
        inputs={"X": x},
        attrs={"blocksize": blocksize},
        outputs={"Out": out})
    return out


@templatedoc()
def sequence_reverse(x, name=None):
    """
    ${comment}

    Args:
        x(${x_type}): ${x_comment}
        name(basestring|None): Name of the output.

    Returns:
        out(${y_type}): ${y_comment}

    Examples:
        .. code-block:: python

            import paddle.fluid as fluid
            x = fluid.layers.data(name='x', shape=[2, 6], dtype='float32')
            x_reversed = fluid.layers.sequence_reverse(x)
    """
    assert not in_dygraph_mode(), (
        "sequence layer is not supported in dygraph mode yet.")
    helper = LayerHelper("sequence_reverse", **locals())
    if name is None:
        out = helper.create_variable_for_type_inference(dtype=x.dtype)
    else:
        out = helper.create_variable(
            name=name, dtype=x.dtype, persistable=False)

    helper.append_op(
        type="sequence_reverse",
        inputs={"X": x},
        outputs={"Y": out},
        attrs=dict())
    return out


def affine_channel(x,
                   scale=None,
                   bias=None,
                   data_layout='NCHW',
                   name=None,
                   act=None):
    """
    Applies a separate affine transformation to each channel of the input.
    Useful for replacing spatial batch norm with its equivalent fixed
    transformation. The input also can be 2D tensor and applies a affine
    transformation in second dimension.

    Args:
        x (Variable): Feature map input can be a 4D tensor with order NCHW
            or NHWC. It also can be a 2D tensor and the affine transformation
            is applied in the second dimension.
        scale (Variable): 1D input of shape (C), the c-th element is the scale
            factor of the affine transformation for the c-th channel of
            the input.
        bias (Variable): 1D input of shape (C), the c-th element is the bias
            of the affine transformation for the c-th channel of the input.
        data_layout (string, default NCHW): NCHW or NHWC. If input is 2D
            tensor, you can ignore data_layout.
        name (str, default None): The name of this layer.
        act (str, default None): Activation to be applied to the output of this layer.

    Returns:
        out (Variable): A tensor of the same shape and data layout with x.

    Examples:
        .. code-block:: python
            
            import paddle.fluid as fluid
            data = fluid.layers.data(name='data', shape=[3, 32, 32],
                                     dtype='float32')
            input_scale = fluid.layers.create_parameter(shape=[3],
                                     dtype="float32")
            input_bias = fluid.layers.create_parameter(shape=[3],
                                     dtype="float32")
            out = fluid.layers.affine_channel(data,scale=input_scale,
                                     bias=input_bias)

    """
    helper = LayerHelper("affine_channel", **locals())

    if name is None:
        out = helper.create_variable_for_type_inference(dtype=x.dtype)
    else:
        out = helper.create_variable(
            name=name, dtype=x.dtype, persistable=False)

    helper.append_op(
        type="affine_channel",
        inputs={"X": x,
                'Scale': scale,
                'Bias': bias},
        attrs={"data_layout": data_layout},
        outputs={"Out": out})
    return helper.append_activation(out)


def similarity_focus(input, axis, indexes, name=None):
    """
    SimilarityFocus Operator

    Generate a similarity focus mask with the same shape of input using the following method:

    1. Extract the 3-D tensor(here the first dimension is BatchSize) corresponding
       to the axis according to the indexes. For example, if axis=1 and indexes=[a],
       it will get the matrix T=X[:, a, :, :]. In this case, if the shape of input X
       is (BatchSize, A, B, C), the shape of tensor T is (BatchSize, B, C).
    2. For each index, find the largest numbers in the tensor T, so that the same
       row and same column has at most one number(what it means is that if the
       largest number has been found in the i-th row and the j-th column, then
       the numbers in the i-th row or j-th column will be skipped. And then the
       next largest number will be selected from the remaining numbers. Obviously
       there will be min(B, C) numbers), and mark the corresponding position of the
       3-D similarity focus mask as 1, otherwise as 0. Do elementwise-or for
       each index.
    3. Broadcast the 3-D similarity focus mask to the same shape of input X.

    Refer to `Similarity Focus Layer <http://www.aclweb.org/anthology/N16-1108>`_

    .. code-block:: text

        * Example :

            Given a 4-D tensor x with the shape (BatchSize, C, A, B), where C is
            the number of channels and the shape of feature map is (A, B):
                x.shape = (2, 3, 2, 2)
                x.data = [[[[0.8, 0.1],
                            [0.4, 0.5]],

                           [[0.9, 0.7],
                            [0.9, 0.9]],

                           [[0.8, 0.9],
                            [0.1, 0.2]]],


                          [[[0.2, 0.5],
                            [0.3, 0.4]],

                           [[0.9, 0.7],
                            [0.8, 0.4]],

                           [[0.0, 0.2],
                            [0.4, 0.7]]]]

            Given axis: 1 (the axis of the channel)
            Given indexes: [0]

            then we get a 4-D tensor out with the same shape of input x:
                out.shape = (2, 3, 2, 2)
                out.data = [[[[1.0, 0.0],
                              [0.0, 1.0]],

                             [[1.0, 0.0],
                              [0.0, 1.0]],

                             [[1.0, 0.0],
                              [0.0, 1.0]]],

                            [[[0.0, 1.0],
                              [1.0, 0.0]],

                             [[0.0, 1.0],
                              [1.0, 0.0]],

                             [[0.0, 1.0],
                              [1.0, 0.0]]]]

    Args:
        input(Variable): The input tensor variable(default float). It should
            be a 4-D tensor with shape [BatchSize, A, B, C].
        axis(int): Indicating the dimension to be selected. It can only be
            1, 2 or 3.
        indexes(list): Indicating the indexes of the selected dimension.

    Returns:
        Variable: A tensor variable with the same shape and same type \
                  as the input.

    Examples:
        .. code-block:: python

            import paddle.fluid as fluid
            data = fluid.layers.data(
                name='data', shape=[-1, 3, 2, 2], dtype='float32')
            fluid.layers.similarity_focus(input=data, axis=1, indexes=[0])
    """
    helper = LayerHelper('similarity_focus', **locals())
    # check attrs
    if isinstance(axis, int) is False:
        raise TypeError("axis must be int type.")
    if isinstance(indexes, list) is False:
        raise TypeError("indexes must be list type.")
    if axis != 1 and axis != 2 and axis != 3:
        raise ValueError("axis must be 1, 2 or 3.")
    if len(indexes) == 0:
        raise ValueError("indexes can not be empty.")

    if name is None:
        out = helper.create_variable_for_type_inference(dtype=input.dtype)
    else:
        out = helper.create_variable(
            name=name, dtype=input.dtype, persistable=False)
    helper.append_op(
        type='similarity_focus',
        inputs={'X': input},
        outputs={'Out': out},
        attrs={"axis": axis,
               "indexes": indexes})
    return out


def hash(input, hash_size, num_hash=1, name=None):
    """
    Hash the input to an integer whose value is less than the given hash size.

    The hash algorithm we used was xxHash - Extremely fast hash algorithm
    (https://github.com/Cyan4973/xxHash/tree/v0.6.5)

    A simple example as below:

    .. code-block:: text

        Given:

        # shape [2, 2]
        input.data = 
            [[1, 2],
             [3, 4]]

        hash_size = 10000

        num_hash = 4

        Then:

        Hash op will take all number in input's 2nd dimension as hash algorithm's
        input for each time. Each input will be hashed for 4 times, and get an
        array whose length is 4. Each value in the array ranges from 0 to 9999.

        # shape [2, 4]
        output.data = [
            [[9662, 9217, 1129, 8487],
             [8310, 1327, 1654, 4567]],
        ]

    Args:
        input (Variable): The input variable which is a one-hot word. The
            dimensions of the input variable must be 2. Both Tensor and LoDTensor are supported.
        hash_size (int): The space size for hash algorithm. The output value
            will keep in the range:math:`[0, hash_size - 1]`.
        num_hash (int): The times of hash, default 1.
        name (str, default None): The name of this layer.

    Returns:
       Variable: The hash result variable, which the same variable type as `input`.

    Examples:
       .. code-block:: python

            import paddle.fluid as fluid

            # titles has shape [batch, 1]
            titles = fluid.layers.data(name='titles', shape=[1], dtype='int32', lod_level=0)
            # hash_r has shape [batch, 2]
            hash_r = fluid.layers.hash(name='hash_x', input=titles, num_hash=2, hash_size=1000)


            # titles has shape [batch, 1] and lod information
            titles = fluid.layers.data(name='titles', shape=[1], dtype='int32', lod_level=1)
            # hash_r has shape [batch, 2] and inherits lod information from titles
            hash_r = fluid.layers.hash(name='hash_x', input=titles, num_hash=2, hash_size=1000)
    """
    helper = LayerHelper('hash', **locals())
    out = helper.create_variable_for_type_inference(
        helper.input_dtype(), stop_gradient=True)
    helper.append_op(
        type='hash',
        inputs={'X': input},
        outputs={'Out': out},
        attrs={'num_hash': num_hash,
               'mod_by': hash_size})
    return out


@templatedoc()
def grid_sampler(x, grid, name=None):
    """
    This operation samples input X by using bilinear interpolation based on
    flow field grid, which is usually gennerated by :code:`affine_grid` . The grid of
    shape [N, H, W, 2] is the concatenation of (grid_x, grid_y) coordinates
    with shape [N, H, W] each, where grid_x is indexing the 4th dimension
    (in width dimension) of input data x and grid_y is indexng the 3rd
    dimention (in height dimension), finally results is the bilinear
    interpolation value of 4 nearest corner points.

    .. code-block:: text

        Step 1:
        Get (x, y) grid coordinates and scale to [0, H-1/W-1].

        grid_x = 0.5 * (grid[:, :, :, 0] + 1) * (W - 1)
        grid_y = 0.5 * (grid[:, :, :, 1] + 1) * (H - 1)

        Step 2:
        Indices input data X with grid (x, y) in each [H, W] area, and bilinear
        interpolate point value by 4 nearest points.

          wn ------- y_n ------- en
          |           |           |
          |          d_n          |
          |           |           |
         x_w --d_w-- grid--d_e-- x_e
          |           |           |
          |          d_s          |
          |           |           |
          ws ------- y_s ------- wn

        x_w = floor(x)              // west side x coord
        x_e = x_w + 1               // east side x coord
        y_n = floor(y)              // north side y coord
        y_s = y_s + 1               // south side y coord

        d_w = grid_x - x_w          // distance to west side
        d_e = x_e - grid_x          // distance to east side
        d_n = grid_y - y_n          // distance to north side
        d_s = y_s - grid_y          // distance to south side

        wn = X[:, :, y_n, x_w]      // north-west point value
        en = X[:, :, y_n, x_e]      // north-east point value
        ws = X[:, :, y_s, x_w]      // south-east point value
        es = X[:, :, y_s, x_w]      // north-east point value

        output = wn * d_e * d_s + en * d_w * d_s
               + ws * d_e * d_n + es * d_w * d_n

    Args:
        x(Variable): Input data of shape [N, C, H, W].
        grid(Variable): Input grid tensor of shape [N, H, W, 2].
        name (str, default None): The name of this layer.

    Returns:
        Variable: Output of shape [N, C, H, W] data samples input X
        using bilnear interpolation based on input grid.

    Examples:

        .. code-block:: python

            import paddle.fluid as fluid

            x = fluid.layers.data(name='x', shape=[10, 32, 32], dtype='float32')
            theta = fluid.layers.data(name='theta', shape=[2, 3], dtype='float32')
            grid = fluid.layers.affine_grid(theta=theta, out_shape=[3, 10, 32, 32])
            out = fluid.layers.grid_sampler(x=x, grid=grid)

    """
    helper = LayerHelper("grid_sampler", **locals())

    if not isinstance(x, Variable):
        return ValueError("The x should be a Variable")

    if not isinstance(grid, Variable):
        return ValueError("The grid should be a Variable")

    out = helper.create_variable_for_type_inference(x.dtype)
    ipts = {'X': x, 'Grid': grid}

    helper.append_op(type='grid_sampler', inputs=ipts, outputs={'Output': out})
    return out


def log_loss(input, label, epsilon=1e-4, name=None):
    """
    **Negative Log Loss Layer**

    This layer accepts input predictions and target label and returns the
    negative log loss.

    .. math::

        Out = -label * \\log{(input + \\epsilon)}
              - (1 - label) * \\log{(1 - input + \\epsilon)}

    Args:
        input (Variable|list):  a 2-D tensor with shape [N x 1], where N is the
                                batch size. This input is a probability computed
                                by the previous operator.
        label (Variable|list):  the ground truth which is a 2-D tensor with
                                shape [N x 1], where N is the batch size.
        epsilon (float): epsilon
        name (string): the name of log_loss

    Returns:
        Variable: A 2-D tensor with shape [N x 1], the negative log loss.

    Examples:
        .. code-block:: python

          import paddle.fluid as fluid
          label = fluid.layers.data(name='label', shape=[1], dtype='int64')
          prob = fluid.layers.data(name='prob', shape=[10], dtype='float32')
          cost = fluid.layers.log_loss(input=prob, label=label)
    """
    helper = LayerHelper('log_loss', **locals())

    if name is None:
        loss = helper.create_variable_for_type_inference(dtype=input.dtype)
    else:
        loss = helper.create_variable(
            name=name, dtype=input.dtype, persistable=False)

    helper.append_op(
        type='log_loss',
        inputs={'Predicted': [input],
                'Labels': [label]},
        outputs={'Loss': [loss]},
        attrs={'epsilon': epsilon})
    return loss


def teacher_student_sigmoid_loss(input,
                                 label,
                                 soft_max_up_bound=15.0,
                                 soft_max_lower_bound=-15.0):
    """
    **Teacher Student Log Loss Layer**

    This layer accepts input predictions and target label and returns the
    teacher_student loss.

    .. math::
        loss = max(x, 0) - x * z + log(1 + exp(-abs(x))) + max(x, 0) - x * z' + log(1 + exp(-abs(x)))

    Args:
        input (Variable|list):  a 2-D tensor with shape [N x 1], where N is the
                                batch size. This input is a probability computed
                                by the previous operator.
        label (Variable|list):  the ground truth which is a 2-D tensor with
                                shape [N x 1], where N is the batch size.
        soft_max_up_bound  (float):  if input > soft_max_up_bound, will be bound
        soft_max_lower_bound (float): if input < soft_max_lower_bound, will be bound

    Returns:
        Variable: A 2-D tensor with shape [N x 1], the teacher_student_sigmoid_loss.

    Examples:
        .. code-block:: python
          
          import paddle.fluid as fluid

          batch_size = 64
          label = fluid.layers.data(
                    name="label", shape=[batch_size, 1], dtype="int64", append_batch_size=False)
          similarity = fluid.layers.data(
                    name="similarity", shape=[batch_size, 1], dtype="float32", append_batch_size=False)
          cost = fluid.layers.teacher_student_sigmoid_loss(input=similarity, label=label)

    """
    helper = LayerHelper('teacher_student_sigmoid_loss', **locals())
    out = helper.create_variable(dtype=input.dtype)
    helper.append_op(
        type='teacher_student_sigmoid_loss',
        inputs={'X': [input],
                'Label': [label]},
        outputs={'Y': [out]},
        attrs={"soft_max_lower_bound": float(soft_max_lower_bound), \
                "soft_max_up_bound": float(soft_max_up_bound)})
    return out


def add_position_encoding(input, alpha, beta, name=None):
    """
    **Add Position Encoding Layer**

    This layer accepts an input 3D-Tensor of shape [N x M x P], and returns an
    output Tensor of shape [N x M x P] with positional encoding value.

    Refer to `Attention Is All You Need <http://arxiv.org/pdf/1706.03762.pdf>`_ .

    .. math::
        PE(pos, 2i) &= \\sin{(pos / 10000^{2i / P})}   \\\\
        PE(pos, 2i + 1) &= \\cos{(pos / 10000^{2i / P})}  \\\\
        Out(:, pos, i) &= \\alpha * input(:, pos, i) + \\beta * PE(pos, i)

    Where:
      - :math:`PE(pos, 2i)` : the increment for the number at even position
      - :math:`PE(pos, 2i + 1)` : the increment for the number at odd position

    Args:
        input (Variable): 3-D input tensor with shape [N x M x P]
        alpha (float): multiple of Input Tensor
        beta (float): multiple of Positional Encoding Tensor
        name (string): the name of position encoding layer

    Returns:
        Variable: A 3-D Tensor of shape [N x M x P] with positional encoding.

    Examples:
        .. code-block:: python

          import paddle.fluid as fluid

          tensor = fluid.layers.data(
              name='tensor',
              shape=[32, 64, 512],
              dtype='float32',
              append_batch_size=False)
          position_tensor = fluid.layers.add_position_encoding(
              input=tensor, alpha=1.0, beta=1.0)

    """
    helper = LayerHelper('add_position_encoding', **locals())
    dtype = helper.input_dtype()

    if name is None:
        out = helper.create_variable_for_type_inference(dtype=dtype)
    else:
        out = helper.create_variable(name=name, dtype=dtype, persistable=False)

    helper.append_op(
        type="add_position_encoding",
        inputs={"X": input},
        outputs={"Out": out},
        attrs={"alpha": alpha,
               "beta": beta})
    return out


def bilinear_tensor_product(x,
                            y,
                            size,
                            act=None,
                            name=None,
                            param_attr=None,
                            bias_attr=None):
    """
    **Add Bilinear Tensor Product Layer**

    This layer performs bilinear tensor product on two inputs.
    For example:

    .. math::
       out_{i} = x * W_{i} * {y^\mathrm{T}}, i=0,1,...,size-1

    In this formula:
      - :math:`x`: the first input contains M elements, shape is [batch_size, M].
      - :math:`y`: the second input contains N elements, shape is [batch_size, N].
      - :math:`W_{i}`: the i-th learned weight, shape is [M, N]
      - :math:`out_{i}`: the i-th element of out, shape is [batch_size, size].
      - :math:`y^\mathrm{T}`: the transpose of :math:`y_{2}`.

    Args:
        x (Variable): 2-D input tensor with shape [batch_size, M]
        y (Variable): 2-D input tensor with shape [batch_size, N]
        size (int): The dimension of this layer.
        act (str, default None): Activation to be applied to the output of this layer.
        name (str, default None): The name of this layer.
        param_attr (ParamAttr, default None): The parameter attribute for the learnable w.
            parameters/weights of this layer.
        bias_attr (ParamAttr, default None): The parameter attribute for the bias
            of this layer. If it is set to False, no bias will be added to the output units.
            If it is set to None, the bias is initialized zero. Default: None.

    Returns:
        Variable: A 2-D Tensor of shape [batch_size, size].

    Examples:
        .. code-block:: python

          import paddle.fluid as fluid
          layer1 = fluid.layers.data("t1", shape=[-1, 5], dtype="float32")
          layer2 = fluid.layers.data("t2", shape=[-1, 4], dtype="float32")
          tensor = fluid.layers.bilinear_tensor_product(x=layer1, y=layer2, size=1000)
    """
    helper = LayerHelper('bilinear_tensor_product', **locals())
    dtype = helper.input_dtype('x')

    param_shape = [size, x.shape[1], y.shape[1]]

    w = helper.create_parameter(
        attr=helper.param_attr, shape=param_shape, dtype=dtype, is_bias=False)

    if name is None:
        out = helper.create_variable_for_type_inference(dtype=dtype)
    else:
        out = helper.create_variable(name=name, dtype=dtype, persistable=False)

    inputs = {"X": x, "Y": y, "Weight": w}
    if helper.bias_attr:
        bias_size = [1, size]
        bias = helper.create_parameter(
            attr=helper.bias_attr, shape=bias_size, dtype=dtype, is_bias=True)
        inputs["Bias"] = bias
    helper.append_op(
        type="bilinear_tensor_product", inputs=inputs, outputs={"Out": out})

    # add activation
    return helper.append_activation(out)


@templatedoc()
def get_tensor_from_selected_rows(x, name=None):
    """
    ${comment}

    Args:
        x(${x_type}): ${x_comment}
        name(basestring|None): Name of the output.

    Returns:
        out(${out_type}): ${out_comment}

    Examples:
        .. code-block:: python
	    
            import paddle.fluid as fluid
            b = fluid.default_main_program().global_block()
            input = b.create_var(name="X", dtype="float32", persistable=True, type=fluid.core.VarDesc.VarType.SELECTED_ROWS)
            out = fluid.layers.get_tensor_from_selected_rows(input)
    """

    helper = LayerHelper('get_tensor_from_selected_rows', **locals())
    out = helper.create_variable_for_type_inference(dtype=x.dtype)
    helper.append_op(
        type='get_tensor_from_selected_rows',
        inputs={'X': x},
        outputs={'Out': out},
        attrs={})
    return out


def shuffle_channel(x, group, name=None):
    """
    **Shuffle Channel Operator**

    This operator shuffles the channels of input x.
    It divide the input channels in each group into :attr:`group` subgroups,
    and obtain a new order by selecting element from every subgroup one by one.

    Please refer to the paper
    https://arxiv.org/pdf/1707.01083.pdf
    
    .. code-block:: text

        Given a 4-D tensor input with the shape (N, C, H, W):
            input.shape = (1, 4, 2, 2)
            input.data =[[[[0.1, 0.2],
                           [0.2, 0.3]],

                          [[0.3, 0.4],
                           [0.4, 0.5]],

                          [[0.5, 0.6],
                           [0.6, 0.7]],

                          [[0.7, 0.8],
                           [0.8, 0.9]]]]
            Given group: 2
            then we get a 4-D tensor out whth the same shape of input:
            out.shape = (1, 4, 2, 2)
            out.data = [[[[0.1, 0.2],
                          [0.2, 0.3]],
                          
                         [[0.5, 0.6],
                          [0.6, 0.7]],
                          
                         [[0.3, 0.4],
                          [0.4, 0.5]],
                          
                         [[0.7, 0.8],
                          [0.8, 0.9]]]]
                        
    Args: 
        x(Variable): The input tensor variable. It should be a 4-D tensor with shape [N, C, H, W]
        group(int): Indicating the conuts of subgroups, It should divide the number of channels.

    Returns:
        out(Variable): the channels shuffling result is a tensor variable with the 
        same shape and same type as the input.

    Raises:
        ValueError: If group is not an int type variable.

    Examples:
        .. code-block:: python

            import paddle.fluid as fluid
            input = fluid.layers.data(name='input', shape=[4,2,2], dtype='float32')
            out = fluid.layers.shuffle_channel(x=input, group=2)
    """
    helper = LayerHelper("shuffle_channel", **locals())

    out = helper.create_variable_for_type_inference(dtype=x.dtype)

    if not isinstance(group, int):
        raise TypeError("group must be int type")

    helper.append_op(
        type="shuffle_channel",
        inputs={"X": x},
        outputs={"Out": out},
        attrs={"group": group})
    return out


@templatedoc()
def temporal_shift(x, seg_num, shift_ratio=0.25, name=None):
    """
    **Temporal Shift Operator**
    
    ${comment}
                        
    Args: 
        x(Variable): ${x_comment}
        seg_num(int): ${seg_num_comment}
        shift_ratio(float): ${shift_ratio_comment}
        name (str, default None): The name of this layer.

    Returns:
        out(Variable): The temporal shifting result is a tensor variable with the 
        same shape and same type as the input.

    Raises:
        TypeError: seg_num must be int type.

    Examples:
        .. code-block:: python

            import paddle.fluid as fluid
            input = fluid.layers.data(name='input', shape=[4,2,2], dtype='float32')
            out = fluid.layers.temporal_shift(x=input, seg_num=2, shift_ratio=0.2)
    """
    helper = LayerHelper("temporal_shift", **locals())

    out = helper.create_variable_for_type_inference(dtype=x.dtype)

    if not isinstance(seg_num, int):
        raise TypeError("seg_num must be int type.")

    helper.append_op(
        type="temporal_shift",
        inputs={"X": x},
        outputs={"Out": out},
        attrs={"seg_num": seg_num,
               "shift_ratio": shift_ratio})
    return out


class PyFuncRegistry(object):
    _register_funcs = []

    def __init__(self, func):
        if func is None or not callable(func):
            raise TypeError('func must be a Python function')

        self._func = func
        # find named args using reflection
        args = inspect.getargspec(self._func)
        if len(args[0]) == 0 and args[1] is None and args[2] is None:
            # Function with no inputs
            self._named_args = None
        else:
            self._named_args = args[0]
        self._id = core._append_python_callable_object_and_return_id(self)
        '''
        Why record self here?

        1. For debug usage. Users can call
           :code:`py_func.registered_func(idx)` method
           to find the registered function corresponding
           to :code:`idx`.

        2. For increasing reference count of self.
           It seems that to release Python object
           whose reference count is 1 would cause
           segmentation fault error in C++ side.
           May be lack of Python GC in C++ side?
        '''
        PyFuncRegistry._register_funcs.append(self)

    @classmethod
    def registered_func(cls, idx):
        return cls._register_funcs[idx]._func

    @classmethod
    def registered_func_num(cls):
        return len(cls._register_funcs)

    @property
    def id(self):
        return self._id

    def __call__(self, *args):
        if self._named_args is None:
            func_ret = self._func()
        else:
            kwargs = dict()
            idx = 0
            for arg in self._named_args:
                kwargs[arg] = args[idx]
                idx += 1
            func_ret = self._func(*args[idx:], **kwargs)

        if not isinstance(func_ret, (list, tuple)):
            func_ret = (func_ret, )

        ret = []
        for each_ret in func_ret:
            if each_ret is None or isinstance(each_ret, core.LoDTensor):
                ret.append(each_ret)
                continue

            if not isinstance(each_ret, np.ndarray):
                each_ret = np.array(each_ret)

            tensor = core.LoDTensor()
            tensor.set(each_ret, core.CPUPlace())
            ret.append(tensor)

        return tuple(ret)


@templatedoc()
def py_func(func, x, out, backward_func=None, skip_vars_in_backward_input=None):
    """
    PyFunc Operator.

    User can use :code:`py_func` to register operators in Python side.
    The inputs of :code:`func` is :code:`LoDTensor` and outputs can be
    numpy array or :code:`LoDTensor`. Paddle would call the registered
    :code:`func` in forward part, and call :code:`backward_func` in
    backward part (if :code:`backward_func` is not None).

    User should set the right data type and shape of :code:`out` before
    calling this function. However, data types and shapes of gradients of
    :code:`out` and :code:`x` would be inferred automatically.

    Input orders of :code:`backward_func` would be: forward inputs
    :code:`x`, forward outputs :code:`out` and backward input gradients of
    :code:`out`. If some variables of :code:`out` have no gradient, the input
    tensor would be None in Python side. If some variables of :code:`in` have
    no gradient, users should return None.

    This function can also be used to debug the running network. User can
    add a :code:`py_func` operator without output, and print input
    :code:`x` inside :code:`func`.

    Args:
        func (callable): forward Python function.
        x (Variable|list(Variable)|tuple(Variable)): inputs of :code:`func`.
        out (Variable|list(Variable)|tuple(Variable)): outputs of :code:`func`.
            Paddle cannot infer shapes and data types of :code:`out`. Users
            should create :code:`out` beforehand.
        backward_func (callable|None): backward Python function.
                                       None means no backward. Default None.
        skip_vars_in_backward_input (Variable|list(Variable)|tuple(Variable)):
            Variables that are not needed in :code:`backward_func` inputs.
            These variables must be any of :code:`x` and :code:`out`.
            If set, these vars would not be inputs of :code:`backward_func`,
            Only useful when :code:`backward_func` is not None. Default None.

    Returns:
        out (Variable|list(Variable)|tuple(Variable)): input :code:`out`

    Examples:

        >>> import paddle.fluid as fluid
        >>> import six
        >>>
        >>> def create_tmp_var(name, dtype, shape):
        >>>     return fluid.default_main_program().current_block().create_var(
        >>>         name=name, dtype=dtype, shape=shape)
        >>>
        >>> # tanh activation has been provided by Paddle C++ op
        >>> # Here, we only use tanh to be an example to show the usage
        >>> # of py_func
        >>> def tanh(x):
        >>>     return np.tanh(x)
        >>>
        >>> # forward input x is skipped
        >>> def tanh_grad(y, dy):
        >>>     return np.array(dy) * (1 - np.square(np.array(y)))
        >>>
        >>> def debug_func(x):
        >>>     print(x)
        >>>
        >>> def simple_net(img, label):
        >>>     hidden = img
        >>>     for idx in six.moves.range(4):
        >>>         hidden = fluid.layers.fc(hidden, size=200)
        >>>         new_hidden = create_tmp_var(name='hidden_{}'.format(idx),
        >>>             dtype=hidden.dtype, shape=hidden.shape)
        >>>
        >>>         # user-defined layers with forward and backward
        >>>         hidden = fluid.layers.py_func(func=tanh, x=hidden,
        >>>             out=new_hidden, backward_func=tanh_grad,
        >>>             skip_vars_in_backward_input=hidden)
        >>>
        >>>         # user-defined debug layers to print variables
        >>>         fluid.layers.py_func(func=debug_func, x=hidden, out=None)
        >>>
        >>>     prediction = fluid.layers.fc(hidden, size=10, act='softmax')
        >>>     loss = fluid.layers.cross_entropy(input=prediction, label=label)
        >>>     return fluid.layers.mean(loss)
    """
    helper = LayerHelper('py_func', **locals())
    if x is None:
        x = []
    elif isinstance(x, Variable):
        x = [x]
    elif not isinstance(x, (list, tuple)):
        raise TypeError('Input must be Variable/list(Variable)/tuple(Variable)')

    if out is None:
        out_list = []
    elif isinstance(out, Variable):
        out_list = [out]
    elif isinstance(out, (list, tuple)):
        out_list = out
    else:
        raise TypeError(
            'Output must be Variable/list(Variable)/tuple(Variable)')

    fwd_func_id = PyFuncRegistry(func).id
    bwd_func_id = PyFuncRegistry(
        backward_func).id if backward_func is not None else -1

    for each_out in out_list:
        if len(each_out.shape) == 0:
            raise ValueError(
                'Output shapes of py_func op should be provided by users manually'
            )

    backward_skip_vars = set()
    if backward_func is not None and skip_vars_in_backward_input is not None:
        if isinstance(skip_vars_in_backward_input, Variable):
            skip_vars_in_backward_input = [skip_vars_in_backward_input]

        fwd_in_out = [v.name for v in x]
        fwd_in_out.extend([v.name for v in out_list])
        fwd_in_out = set(fwd_in_out)
        backward_skip_vars = set()
        for v in skip_vars_in_backward_input:
            if not v.name in fwd_in_out:
                raise ValueError(
                    'Variable {} is not found in forward inputs and outputs'
                    .format(v.name))
            backward_skip_vars.add(v.name)

    helper.append_op(
        type='py_func',
        inputs={'X': x},
        outputs={'Out': out_list},
        attrs={
            'forward_callable_id': fwd_func_id,
            'backward_callable_id': bwd_func_id,
            'backward_skip_vars': list(backward_skip_vars)
        })
    return out


# For debug usage
py_func.registered_func = PyFuncRegistry.registered_func
py_func.registered_func_num = PyFuncRegistry.registered_func_num


@templatedoc()
def psroi_pool(input,
               rois,
               output_channels,
               spatial_scale,
               pooled_height,
               pooled_width,
               name=None):
    """
    ${comment}

    Args:
        input (Variable): ${x_comment}
        rois (Variable): ROIs (Regions of Interest) to pool over.It should be
                         a 2-D LoDTensor of shape (num_rois, 4), the lod level
                         is 1. Given as [[x1, y1, x2, y2], ...], (x1, y1) is
                         the top left coordinates, and (x2, y2) is the bottom
                         right coordinates.
        output_channels (integer): ${output_channels_comment}
        spatial_scale (float): ${spatial_scale_comment} Default: 1.0
        pooled_height (integer): ${pooled_height_comment} Default: 1
        pooled_width (integer): ${pooled_width_comment} Default: 1
        name (str, default None): The name of this layer.

    Returns:
        Variable: ${out_comment}.

    Examples:
        .. code-block:: python

            import paddle.fluid as fluid
            x = fluid.layers.data(name='x', shape=[490, 28, 28], dtype='float32')
            rois = fluid.layers.data(name='rois', shape=[4], lod_level=1, dtype='float32')
            pool_out = fluid.layers.psroi_pool(x, rois, 10, 1.0, 7, 7)
    """
    helper = LayerHelper('psroi_pool', **locals())
    # check attrs
    if not isinstance(output_channels, int):
        raise TypeError("output_channels must be int type")
    if not isinstance(spatial_scale, float):
        raise TypeError("spatial_scale must be float type")
    if not isinstance(pooled_height, int):
        raise TypeError("pooled_height must be int type")
    if not isinstance(pooled_width, int):
        raise TypeError("pooled_width must be int type")
    dtype = helper.input_dtype()
    out = helper.create_variable_for_type_inference(dtype)
    helper.append_op(
        type='psroi_pool',
        inputs={'X': input,
                'ROIs': rois},
        outputs={'Out': out},
        attrs={
            'output_channels': output_channels,
            'spatial_scale': spatial_scale,
            'pooled_height': pooled_height,
            'pooled_width': pooled_width
        })
    return out


def huber_loss(input, label, delta):
    """
    Huber loss is a loss function used in robust.
    Huber loss can evaluate the fitness of input to label.
    Different from MSE loss, Huber loss is more robust for outliers.

    When the difference between input and label is large than delta
    .. math::

        huber\_loss = delta * (label - input) - 0.5 * delta * delta

    When the difference between input and label is less than delta
    .. math::

        huber\_loss = 0.5 * (label - input) * (label - input)


    Args:
        input (Variable): This input is a probability computed by the previous operator.
                          The first dimension is batch size, and the last dimension is 1.
        label (Variable): The groud truth whose first dimension is batch size
                          and last dimension is 1.
        delta (float): The parameter of huber loss, which controls
                       the range of outliers

    Returns:
        huber\_loss (Variable): The huber loss with shape [batch_size, 1].

    Examples:
        .. code-block:: python

            import paddle.fluid as fluid

            x = fluid.layers.data(name='x', shape=[13], dtype='float32')
            predict = fluid.layers.fc(input=x, size=1)
            label = fluid.layers.data(
                name='label', shape=[1], dtype='float32')
            loss = fluid.layers.huber_loss(
                input=predict, label=label, delta=1.0)

    """
    helper = LayerHelper('huber_loss', **locals())
    residual = helper.create_variable_for_type_inference(
        dtype=helper.input_dtype())
    out = helper.create_variable_for_type_inference(dtype=helper.input_dtype())
    helper.append_op(
        type='huber_loss',
        inputs={'X': input,
                'Y': label},
        outputs={'Out': out,
                 'Residual': residual},
        attrs={'delta': delta})
    return out


@templatedoc()
def kldiv_loss(x, target, reduction='mean', name=None):
    """
    ${comment}

    Args:
        x (Variable): ${x_comment}
        target (Variable): ${target_comment}
        reduction (Variable): ${reduction_comment}
        name (str, default None): The name of this layer.

    Returns:
        kldiv\_loss (Variable): The KL divergence loss.

    Examples:
        .. code-block:: python

            import paddle.fluid as fluid
            x = fluid.layers.data(name='x', shape=[4,2,2], dtype='float32')
            target = fluid.layers.data(name='target', shape=[4,2,2], dtype='float32')
            loss = fluid.layers.kldiv_loss(x=x, target=target, reduction='batchmean')
    """
    helper = LayerHelper('kldiv_loss', **locals())
    loss = helper.create_variable_for_type_inference(dtype=x.dtype)
    helper.append_op(
        type='kldiv_loss',
        inputs={'X': x,
                'Target': target},
        outputs={'Loss': loss},
        attrs={'reduction': reduction})
    return loss


@templatedoc()
def tree_conv(nodes_vector,
              edge_set,
              output_size,
              num_filters=1,
              max_depth=2,
              act='tanh',
              param_attr=None,
              bias_attr=None,
              name=None):
    """ 
    ${comment}
    		
    Args:
        nodes_vector(${nodes_vector_type}): ${nodes_vector_comment}
        edge_set(${edge_set_type}): ${edge_set_comment}
        output_size(int): output feature width
        num_filters(int): number of filters, Default 1
        max_depth(int): max depth of filters, Default 2
        act(str): activation function, Default tanh
        param_attr(ParamAttr): the parameter attribute for the filters, Default None
        bias_attr(ParamAttr): the parameter attribute for the bias of this layer, Default None
        name(str): a name of this layer(optional). If set None, the layer will be named automatically, Default None

    Returns:
        out(${out_type}): ${out_comment}

    Examples:
        .. code-block:: python

          import paddle.fluid as fluid
          # 10 for max_node_size of dataset, 5 for vector width
          nodes_vector = fluid.layers.data(name='vectors', shape=[10, 5], dtype='float32')
          # 10 for max_node_size of dataset, 2 for every edge has two nodes
          # edges must be directional
          edge_set = fluid.layers.data(name='edge_set', shape=[10, 2], dtype='float32')
          # the shape of output will be [10, 6, 1],
          # 10 for max_node_size of dataset, 6 for output size, 1 for 1 filter
          out_vector = fluid.layers.tree_conv(nodes_vector, edge_set, 6, 1, 2)
          # After reshape, output tensor could be nodes_vector for next tree convolution
          out_vector = fluid.layers.reshape(out_vector, shape=[-1, 10, 6])
          out_vector_2 = fluid.layers.tree_conv(out_vector, edge_set, 3, 4, 2)
          # also output tensor could be pooling(the pooling in paper called global pooling)
          pooled = fluid.layers.reduce_max(out_vector, dim=2) # global pooling
    """
    helper = LayerHelper("tree_conv", **locals())
    dtype = helper.input_dtype('nodes_vector')
    feature_size = nodes_vector.shape[2]
    W_shape = [feature_size, 3, output_size, num_filters]
    W = helper.create_parameter(
        attr=param_attr, shape=W_shape, dtype=dtype, is_bias=False)
    if name == None:
        out = helper.create_variable_for_type_inference(dtype=dtype)
    else:
        out = helper.create_variable(name=name, dtype=dtype, persistable=False)
    helper.append_op(
        type='tree_conv',
        inputs={'NodesVector': nodes_vector,
                'EdgeSet': edge_set,
                'Filter': W},
        outputs={'Out': out, },
        attrs={'max_depth': max_depth})
    if helper.bias_attr:
        pre_activation = helper.append_bias_op(out)
    else:
        pre_activation = out
    return helper.append_activation(pre_activation)


from .ops import square
from .control_flow import equal


def npair_loss(anchor, positive, labels, l2_reg=0.002):
    '''
  **Npair Loss Layer**

  Read `Improved Deep Metric Learning with Multi class N pair Loss Objective <http://www.nec-labs.com/uploads/images/Department-Images/MediaAnalytics/papers/nips16_npairmetriclearning.pdf>`_ .

  Npair loss requires paired data. Npair loss has two parts: the first part is L2
  regularizer on the embedding vector; the second part is cross entropy loss which
  takes the similarity matrix of anchor and positive as logits.

  Args:
    anchor(Variable): embedding vector for the anchor image. shape=[batch_size, embedding_dims]
    positive(Variable): embedding vector for the positive image. shape=[batch_size, embedding_dims]
    labels(Variable): 1-D tensor. shape=[batch_size]
    l2_reg(float32): L2 regularization term on embedding vector, default: 0.002

  Returns:
    npair loss(Variable): return npair loss, shape=[1]

  Examples:
    .. code-block:: python

       import paddle.fluid as fluid
       anchor = fluid.layers.data(
                     name = 'anchor', shape = [18, 6], dtype = 'float32', append_batch_size=False)
       positive = fluid.layers.data(
                     name = 'positive', shape = [18, 6], dtype = 'float32', append_batch_size=False)
       labels = fluid.layers.data(
                     name = 'labels', shape = [18], dtype = 'float32', append_batch_size=False)

       npair_loss = fluid.layers.npair_loss(anchor, positive, labels, l2_reg = 0.002)
  '''
    Beta = 0.25
    batch_size = labels.shape[0]

    labels = reshape(labels, shape=[batch_size, 1], inplace=True)
    labels = expand(labels, expand_times=[1, batch_size])

    labels = equal(labels, transpose(labels, perm=[1, 0])).astype('float32')
    labels = labels / reduce_sum(labels, dim=1, keep_dim=True)

    l2loss = reduce_mean(reduce_sum(square(anchor), 1)) \
             + reduce_mean(reduce_sum(square(positive), 1))
    l2loss = l2loss * Beta * l2_reg

    similarity_matrix = matmul(
        anchor, positive, transpose_x=False, transpose_y=True)
    softmax_ce = softmax_with_cross_entropy(
        logits=similarity_matrix, label=labels, soft_label=True)
    cross_entropy = reduce_sum(labels * softmax_ce, 0)
    celoss = reduce_mean(cross_entropy)

    return l2loss + celoss


def pixel_shuffle(x, upscale_factor):
    """

    **Pixel Shuffle Layer**

    This layer rearranges elements in a tensor of shape [N, C, H, W]
    to a tensor of shape [N, C/r**2, H*r, W*r].
    This is useful for implementing efficient sub-pixel convolution
    with a stride of 1/r.
    Please refer to the paper: `Real-Time Single Image and Video Super-Resolution 
    Using an Efficient Sub-Pixel Convolutional Neural Network <https://arxiv.org/abs/1609.05158v2>`_ .
    by Shi et. al (2016) for more details.

        .. code-block:: text
        
            Given a 4-D tensor with the shape:
                x.shape = [1, 9, 4, 4]
            Given upscale_factor:
                upscale_factor= 3
            output shape is:
                [1, 1, 12, 12]
    
    Args:

        x(Variable): The input tensor variable.
        upscale_factor(int): factor to increase spatial resolution

    Returns:

        Out(Variable): Reshaped tensor according to the new dimension.

    Raises:

        ValueError: If the square of upscale_factor cannot divide the channels of input.

    Examples:

        .. code-block:: python

            import paddle.fluid as fluid
            input = fluid.layers.data(name="input", shape=[9,4,4])
            output = fluid.layers.pixel_shuffle(x=input, upscale_factor=3)

    """

    helper = LayerHelper("pixel_shuffle", **locals())

    out = helper.create_variable_for_type_inference(dtype=x.dtype)

    if not isinstance(upscale_factor, int):
        raise TypeError("upscale factor must be int type")

    helper.append_op(
        type="pixel_shuffle",
        inputs={"X": x},
        outputs={"Out": out},
        attrs={"upscale_factor": upscale_factor})
    return out


def fsp_matrix(x, y):
    """

    **FSP matrix op**

    This op is used to calculate the flow of solution procedure (FSP) matrix of two feature maps.
    Given feature map x with shape [x_channel, h, w] and feature map y with shape
    [y_channel, h, w], we can get the fsp matrix of x and y in two steps:

    1. reshape x into matrix with shape [x_channel, h * w] and reshape and
       transpose y into matrix with shape [h * w, y_channel].
    2. multiply x and y to get fsp matrix with shape [x_channel, y_channel].

    The output is a batch of fsp matrices.

    Args:

        x (Variable): A feature map with shape [batch_size, x_channel, height, width].
        y (Variable): A feature map with shape [batch_size, y_channel, height, width].
                      The y_channel can be different with the x_channel of Input(X)
                      while the other dimensions must be the same with Input(X)'s.

    Returns:

        fsp matrix (Variable): The output of FSP op with shape [batch_size, x_channel, y_channel].
        The x_channel is the channel of x and the y_channel is the channel of y.

    Examples:

        .. code-block:: python

            import paddle.fluid as fluid
            data = fluid.layers.data(name='data', shape=[3, 32, 32])
            feature_map_0 = fluid.layers.conv2d(data, num_filters=2,
                                                filter_size=3)
            feature_map_1 = fluid.layers.conv2d(feature_map_0, num_filters=2,
                                                filter_size=1)
            loss = fluid.layers.fsp_matrix(feature_map_0, feature_map_1)

    """
    helper = LayerHelper('fsp_matrix', **locals())
    out = helper.create_variable_for_type_inference(dtype=helper.input_dtype(
        input_param_name='x'))
    helper.append_op(type='fsp', inputs={'X': x, 'Y': y}, outputs={'Out': out})
    return out


def continuous_value_model(input, cvm, use_cvm=True):
    """

    **continuous_value_model layers**

    continuous value model(cvm). Now, it only considers show and click value in CTR project.
    We assume that input is an embedding vector with cvm_feature, whose shape is [N * D] (D is 2 + embedding dim).
    If use_cvm is True, it will log(cvm_feature), and output shape is [N * D].
    If use_cvm is False, it will remove cvm_feature from input, and output shape is [N * (D - 2)].
    
    This layer accepts a tensor named input which is ID after embedded(lod level is 1), cvm is a show_click info.

    Args:

        input (Variable): a 2-D LodTensor with shape [N x D], where N is the batch size, D is 2 + the embedding dim. lod level = 1.
        cvm (Variable):   a 2-D Tensor with shape [N x 2], where N is the batch size, 2 is show and click.
        use_cvm  (bool):  use cvm or not. if use cvm, the output dim is the same as input
                          if don't use cvm, the output dim is input dim - 2(remove show and click)
                          (cvm op is a customized op, which input is a sequence has embed_with_cvm default, so we need an op named cvm to decided whever use it or not.)

    Returns:

        Variable: A 2-D LodTensor with shape [N x D], if use cvm, D is equal to input dim, if don't use cvm, D is equal to input dim - 2. 

    Examples:

        .. code-block:: python

          import paddle.fluid as fluid
          input = fluid.layers.data(name="input", shape=[-1, 1], lod_level=1, append_batch_size=False, dtype="int64")#, stop_gradient=False)
          label = fluid.layers.data(name="label", shape=[-1, 1], append_batch_size=False, dtype="int64")
          embed = fluid.layers.embedding(
                            input=input,
                            size=[100, 11],
                            dtype='float32')
          ones = fluid.layers.fill_constant_batch_size_like(input=label, shape=[-1, 1], dtype="int64", value=1)
          show_clk = fluid.layers.cast(fluid.layers.concat([ones, label], axis=1), dtype='float32')
          show_clk.stop_gradient = True
          input_with_cvm = fluid.layers.continuous_value_model(embed, show_clk, True)

    """
    helper = LayerHelper('cvm', **locals())
    out = helper.create_variable(dtype=input.dtype)
    helper.append_op(
        type='cvm',
        inputs={'X': [input],
                'CVM': [cvm]},
        outputs={'Y': [out]},
        attrs={"use_cvm": use_cvm})
    return out


def where(condition):
    """
    Return an int64 tensor with rank 2, specifying the coordinate of true element in `condition`.

    Output's first dimension is the number of true element, second dimension is rank(number of dimension) of `condition`.
    If there is zero true element, then an empty tensor will be generated.  

    Args:
        condition(Variable): A bool tensor with rank at least 1.

    Returns:
        Variable: The tensor variable storing a 2-D tensor. 

    Examples:
        .. code-block:: python

             import paddle.fluid as fluid
             import paddle.fluid.layers as layers
             import numpy as np

             # condition is a tensor [True, False, True]
             condition = layers.assign(np.array([1, 0, 1], dtype='int32'))
             condition = layers.cast(condition, 'bool')
             out = layers.where(condition) # [[0], [2]]

             # condition is a tensor [[True, False], [False, True]]
             condition = layers.assign(np.array([[1, 0], [0, 1]], dtype='int32'))
             condition = layers.cast(condition, 'bool')
             out = layers.where(condition) # [[0, 0], [1, 1]]

             # condition is a tensor [False, False, False]
             condition = layers.assign(np.array([0, 0, 0], dtype='int32'))
             condition = layers.cast(condition, 'bool')
             out = layers.where(condition) # [[]]

    """
    helper = LayerHelper("where", **locals())

    out = helper.create_variable_for_type_inference(
        dtype=core.VarDesc.VarType.INT64)

    helper.append_op(
        type='where', inputs={'Condition': condition}, outputs={'Out': [out]})
    return out


def sign(x):
    """
    **sign**

    This function returns sign of every element in `x`: 1 for positive, -1 for negative and 0 for zero.

    Args:
        x(Variable|numpy.ndarray): The input tensor.

    Returns:
        Variable: The output sign tensor with identical shape and dtype to `x`.

    Examples:
        .. code-block:: python

          import paddle.fluid as fluid
          import numpy as np

          # [1, 0, -1]
          data = fluid.layers.sign(np.array([3, 0, -2], dtype='int32')) 

    """

    helper = LayerHelper("sign", **locals())

    if not isinstance(x, Variable):
        x = assign(x)

    out = helper.create_variable_for_type_inference(dtype=x.dtype)

    helper.append_op(type='sign', inputs={'X': [x]}, outputs={'Out': [out]})

    return out


def unique(x, dtype='int32'):
    """
    **unique** 

    Return a unique tensor for `x` and an index tensor pointing to this unique tensor.

    Args:
        x(Variable): A 1-D input tensor.
        dtype(np.dtype|core.VarDesc.VarType|str): The type of index tensor: int32, int64.

    Returns:
        tuple: (out, index). `out` is the unique tensor for `x`, with identical dtype to `x`, and \
            `index` is an index tensor pointing to `out`, by which user can recover the original `x` tensor.

    Examples:
        .. code-block:: python

             import numpy as np
             import paddle.fluid as fluid
             x = fluid.assign(np.array([2, 3, 3, 1, 5, 3], dtype='int32'))
             out, index = fluid.layers.unique(x) # out is [2, 3, 1, 5]; index is [0, 1, 1, 2, 3, 1]
    """

    helper = LayerHelper("unique", **locals())

    out = helper.create_variable_for_type_inference(dtype=x.dtype)

    index = helper.create_variable_for_type_inference(dtype)

    helper.append_op(
        type='unique',
        inputs={'X': x},
        attrs={'dtype': convert_np_dtype_to_dtype_(dtype)},
        outputs={'Out': [out],
                 'Index': [index]})

    return out, index


def deformable_conv(input,
                    offset,
                    mask,
                    num_filters,
                    filter_size,
                    stride=1,
                    padding=0,
                    dilation=1,
                    groups=None,
                    deformable_groups=None,
                    im2col_step=None,
                    param_attr=None,
                    bias_attr=None,
                    name=None):
    """
    **Deformable Convolution Layer**

    Compute 2-D deformable convolution on 4-D input.
    Given input image x, output feature map y, the deformable convolution operation can be expressed as follow:
    
    .. math::

        y(p) = \sum_{k=1}^{K}{w_k * x(p + p_k + \Delta p_k) * \Delta m_k}
    
    Where :math:`\Delta p_k` and :math:`\Delta m_k` are the learnable offset and modulation scalar for the k-th location, respectively.
    Refer to `Deformable ConvNets v2: More Deformable, Better Results
    <https://arxiv.org/abs/1811.11168v2>`_ .
    
    Example:
        - Input:

          Input shape: :math:`(N, C_{in}, H_{in}, W_{in})`

          Filter shape: :math:`(C_{out}, C_{in}, H_f, W_f)`

          Offset shape: :math:`(N, 2 * deformable\_groups * H_f * H_w, H_{in}, W_{in})`

          Mask shape: :math:`(N, deformable\_groups * H_f * H_w, H_{in}, W_{in})`

        - Output:

          Output shape: :math:`(N, C_{out}, H_{out}, W_{out})`

        Where

        .. math::

            H_{out}&= \\frac{(H_{in} + 2 * paddings[0] - (dilations[0] * (H_f - 1) + 1))}{strides[0]} + 1 \\\\
            W_{out}&= \\frac{(W_{in} + 2 * paddings[1] - (dilations[1] * (W_f - 1) + 1))}{strides[1]} + 1

    Args:
        input (Variable): The input image with [N, C, H, W] format.
        offset (Variable): The input coord offset of deformable convolution layer.
        Mask (Variable): The input mask of deformable covolution layer.
        num_filters(int): The number of filter. It is as same as the output
            image channel.
        filter_size (int|tuple|None): The filter size. If filter_size is a tuple,
            it must contain two integers, (filter_size_H, filter_size_W).
            Otherwise, the filter will be a square.
        stride (int|tuple): The stride size. If stride is a tuple, it must
            contain two integers, (stride_H, stride_W). Otherwise, the
            stride_H = stride_W = stride. Default: stride = 1.
        padding (int|tuple): The padding size. If padding is a tuple, it must
            contain two integers, (padding_H, padding_W). Otherwise, the
            padding_H = padding_W = padding. Default: padding = 0.
        dilation (int|tuple): The dilation size. If dilation is a tuple, it must
            contain two integers, (dilation_H, dilation_W). Otherwise, the
            dilation_H = dilation_W = dilation. Default: dilation = 1.
        groups (int): The groups number of the deformable conv layer. According to
            grouped convolution in Alex Krizhevsky's Deep CNN paper: when group=2,
            the first half of the filters is only connected to the first half
            of the input channels, while the second half of the filters is only
            connected to the second half of the input channels. Default: groups=1.
        deformable_groups (int): The number of deformable group partitions.
            Default: deformable_groups = 1.
        im2col_step (int): Maximum number of images per im2col computation; 
            The total batch size should be divisable by this value or smaller
            than this value; if you face out of memory problem, you can try
            to use a smaller value here.
            Default: im2col_step = 64.
        param_attr (ParamAttr|None): The parameter attribute for learnable parameters/weights
            of deformable conv. If it is set to None or one attribute of ParamAttr,
            deformable conv will create ParamAttr as param_attr.
            If the Initializer of the param_attr is not set, the parameter is
            initialized with :math:`Normal(0.0, std)`, and the 
            :math:`std` is :math:`(\\frac{2.0 }{filter\_elem\_num})^{0.5}`. Default: None.
        bias_attr (ParamAttr|bool|None): The parameter attribute for the bias of
            deformable conv layer. If it is set to False, no bias will be added
            to the output units. If it is set to None or one attribute of ParamAttr, conv2d
            will create ParamAttr as bias_attr. If the Initializer of the bias_attr
            is not set, the bias is initialized zero. Default: None.
        name (str|None): A name for this layer(optional). If set None, the layer
            will be named automatically. Default: None
    Returns:
        Variable: The tensor variable storing the deformable convolution \
                  result.
    Raises:
        ValueError: If the shapes of input, filter_size, stride, padding and
                    groups mismatch.
    Examples:
        .. code-block:: python

          import paddle.fluid as fluid
          data = fluid.layers.data(name='data', shape=[3, 32, 32], dtype='float32')
          offset = fluid.layers.data(name='offset', shape=[18, 32, 32], dtype='float32')
          mask = fluid.layers.data(name='mask', shape=[9, 32, 32], dtype='float32')
          out = fluid.layers.deformable_conv(input=data, offset=offset, mask=mask,
                                             num_filters=2, filter_size=3, padding=1)
    """

    num_channels = input.shape[1]
    assert param_attr is not False, "param_attr should not be False here."

    helper = LayerHelper('deformable_conv', **locals())
    dtype = helper.input_dtype()

    if not isinstance(input, Variable):
        raise TypeError("Input of deformable_conv must be Variable")
    if not isinstance(offset, Variable):
        raise TypeError("Input Offset of deformable_conv must be Variable")
    if not isinstance(mask, Variable):
        raise TypeError("Input Mask of deformable_conv must be Variable")

    if groups is None:
        num_filter_channels = num_channels
    else:
        if num_channels % groups != 0:
            raise ValueError("num_channels must be divisible by groups.")
        num_filter_channels = num_channels // groups

    filter_size = utils.convert_to_list(filter_size, 2, 'filter_size')
    stride = utils.convert_to_list(stride, 2, 'stride')
    padding = utils.convert_to_list(padding, 2, 'padding')
    dilation = utils.convert_to_list(dilation, 2, 'dilation')

    input_shape = input.shape
    filter_shape = [num_filters, int(num_filter_channels)] + filter_size

    def _get_default_param_initializer():
        filter_elem_num = filter_size[0] * filter_size[1] * num_channels
        std = (2.0 / filter_elem_num)**0.5
        return Normal(0.0, std, 0)

    filter_param = helper.create_parameter(
        attr=helper.param_attr,
        shape=filter_shape,
        dtype=dtype,
        default_initializer=_get_default_param_initializer())

    pre_bias = helper.create_variable_for_type_inference(dtype)

    helper.append_op(
        type='deformable_conv',
        inputs={
            'Input': input,
            'Filter': filter_param,
            'Offset': offset,
            'Mask': mask,
        },
        outputs={"Output": pre_bias},
        attrs={
            'strides': stride,
            'paddings': padding,
            'dilations': dilation,
            'groups': groups,
            'deformable_groups': deformable_groups,
            'im2col_step': im2col_step,
        })

    output = helper.append_bias_op(pre_bias, dim_start=1, dim_end=2)
    return output


def unfold(x, kernel_sizes, strides=1, paddings=0, dilations=1, name=None):
    """

    This function returns a col buffer of sliding local blocks of input x, also known
    as im2col for batched 2D image tensors. For each block under the convolution filter,
    all element will be rearranged as a column. While the convolution filter silding over
    the input feature map, a series of such columns will be formed.

    For each input :math:`X` with shape [N, C, H, W], the output shape [N, Cout, Lout]
    can be calculated as following.

    .. math::

        dkernel[0] &= dilations[0] \\times (kernel\_sizes[0] - 1) + 1

        dkernel[1] &= dilations[1] \\times (kernel\_sizes[1] - 1) + 1

        hout &= \\frac{H + paddings[0] + paddings[2] - dkernel[0]}{strides[0]} + 1

        wout &= \\frac{W + paddings[1] + paddings[3] - dkernel[1]}{strides[1]} + 1

        Cout &= C \\times kernel\_sizes[0] \\times kernel\_sizes[1]

        Lout &= hout \\times wout


    Args:
        x(Varaible):              The input tensor of format [N, C, H, W].
        kernel_sizes(int|list):   The size of convolution kernel, should be [k_h, k_w]
                                  or an integer k treated as [k, k].
        strides(int|list):        The strides, should be [stride_h, stride_w]
                                  or an integer stride treated as [sride, stride].
                                  For default, strides will be [1, 1].
        paddings(int|list):       The paddings of each dimension, should be
                                  [padding_top, padding_left, padding_bottom, padding_right]
                                  or [padding_h, padding_w] or an integer padding.
                                  If [padding_h, padding_w] was given, it will expanded to
                                  [padding_h, padding_w, padding_h, padding_w]. If an integer
                                  padding was given, [padding, padding, padding, padding] will
                                  be used. For default, paddings will be [0, 0, 0, 0]
        dilations(int|list):      the dilations of convolution kernel, shold be
                                  [dilation_h, dilation_w], or an integer dialtion treated as
                                  [dilation, dilation]. For default, it will be [1, 1].

    
    Returns:
        Variable: The tensor variable corresponding to the sliding local blocks. The output shape is [N, Cout, Lout] as decribled above. Cout is the  total number of values within each block, and Lout is the total number of such blocks.

    Examples:

        .. code-block:: python

            import paddle.fluid as fluid
            x = fluid.layers.data(name = 'data', shape = [3, 224, 224], dtype = 'float32')
            y = fluid.layers.unfold(x, [3, 3], 1, 1, 1)
    """

    helper = LayerHelper("unfold", **locals())

    assert len(x.shape) == 4, \
            "input should be the format of [N, C, H, W]"

    if isinstance(kernel_sizes, int):
        kernel_sizes = [kernel_sizes, kernel_sizes]
    else:
        assert isinstance(kernel_sizes, list) and (len(kernel_sizes) == 2), \
            "kernel_sizes should either be an integer or a list of two integers"

    if isinstance(strides, int):
        strides = [strides, strides]
    else:
        assert isinstance(strides, list) and (len(strides) == 2), \
            "strides should either be an integer or a list of two integers"

    if isinstance(dilations, int):
        dilations = [dilations, dilations]
    else:
        assert isinstance(dilations, list) and (len(dilations) == 2), \
            "dilations should either be an integer or a list of two integers"

    if isinstance(paddings, int):
        paddings = [paddings] * 4
    elif isinstance(paddings, list):
        if len(paddings) == 2:
            paddings = paddings * 2
        elif len(paddings) == 4:
            pass
        else:
            raise ValueError(
                "paddings should either be an integer or a list of 2 or 4 integers"
            )
    else:
        raise ValueError(
            "Unexpected type of paddings, it should be either an integer or a list"
            "of 2 or 4 integers")

    out = helper.create_variable_for_type_inference(dtype=x.dtype)
    helper.append_op(
        type="unfold",
        inputs={"X": x},
        outputs={"Y": out},
        attrs={
            "kernel_sizes": kernel_sizes,
            "strides": strides,
            "paddings": paddings,
            "dilations": dilations
        })
    return out


def deformable_roi_pooling(input,
                           rois,
                           trans,
                           no_trans=False,
                           spatial_scale=1.0,
                           group_size=[1, 1],
                           pooled_height=1,
                           pooled_width=1,
                           part_size=None,
                           sample_per_part=1,
                           trans_std=0.1,
                           position_sensitive=False,
                           name=None):
    """
    Deformable PSROI Pooling Layer
    
    Args:
       input (Variable):The input of Deformable PSROIPooling.The shape of input tensor is 
                        [N,C,H,W]. Where N is batch size,C is number of input channels,H 
                        is height of the feature, and W is the width of the feature.
       rois (Variable): ROIs (Regions of Interest) to pool over.It should be
                        a 2-D LoDTensor of shape (num_rois, 4), the lod level
                        is 1. Given as [[x1, y1, x2, y2], ...], (x1, y1) is
                        the top left coordinates, and (x2, y2) is the bottom
                        right coordinates.
       trans (Variable): Offset of features on ROIs while pooling.The format is NCHW, where 
                         N is number of ROIs, C is number of channels, which indicate the offset distance 
                         in the x and y directions, H is pooled height, and W is pooled width.
       no_trans (bool): Whether to add offset to get new value or not while roi pooling, which 
                          value is True or False. Default: False.
       spatial_scale (float): Ratio of input feature map height (or width) to raw image height (or width).
                             Equals the reciprocal of total stride in convolutional layers, Default: 1.0.
       group_size (list|tuple): The number of groups which input channels are divided.(eg.number of input channels 
                         is k1*k2*(C+1), which k1 and k2 are group width and height and C+1 is number of output
                         chanels. eg.(4, 6), which 4 is height of group and 6 is width of group. Default: [1, 1].
       pooled_height (integer): The pooled output height. Default: 1.
       pooled_width (integer): The pooled output width. Default: 1.
       part_size (list|tuple): The height and width of offset, eg.(4, 6), which height is 4 and width is 6, Default: 
                        if None, default value is [pooled_height, pooled_width].
       sample_per_part (integer): The number of samples in each bin. Default: 1.
       trans_std (float): Coefficient of offset. Default: 0.1.
       position_sensitive (bool): Whether to choose deformable psroi pooling mode or not. Default: False.
       name (str): Name of layer. Default: None.
    Returns:
        Variable: The tensor variable storing the deformable psroi pooling \
                  result.


    Examples:
      .. code-block:: python

        import paddle.fluid as fluid
        input = fluid.layers.data(name="input",
                                  shape=[2, 192, 64, 64], 
                                  dtype='float32', 
                                  append_batch_size=False)                   
        rois = fluid.layers.data(name="rois",
                                 shape=[4],
                                 dtype='float32', 
                                 lod_level=1)
        trans = fluid.layers.data(name="trans",
                                  shape=[2, 384, 64, 64], 
                                  dtype='float32', 
                                  append_batch_size=False) 
        x = fluid.layers.nn.deformable_roi_pooling(input=input, 
                                                     rois=rois, 
                                                     trans=trans, 
                                                     no_trans=False,
                                                     spatial_scale=1.0, 
                                                     group_size=(1, 1),
                                                     pooled_height=8,
                                                     pooled_width=8,
                                                     part_size=(8, 8),
                                                     sample_per_part=4, 
                                                     trans_std=0.1,
                                                     position_sensitive=False)
    """

    input_channels = input.shape[1]
    if position_sensitive == False:
        output_channels = input_channels
    else:
        output_channels = input_channels / pooled_height / pooled_width

    if part_size is None:
        part_height = pooled_height
        part_width = pooled_width
        part_size = [part_height, part_width]
    part_size = utils.convert_to_list(part_size, 2, 'part_size')
    group_size = utils.convert_to_list(group_size, 2, 'group_size')
    helper = LayerHelper('deformable_psroi_pooling', **locals())
    dtype = helper.input_dtype()
    output = helper.create_variable_for_type_inference(dtype)
    top_count = helper.create_variable_for_type_inference(dtype='int32')
    helper.append_op(
        type="deformable_psroi_pooling",
        inputs={"Input": input,
                "ROIs": rois,
                "Trans": trans},
        outputs={"Output": output,
                 "TopCount": top_count},
        attrs={
            "no_trans": no_trans,
            "spatial_scale": spatial_scale,
            "output_dim": output_channels,
            "group_size": group_size,
            "pooled_height": pooled_height,
            "pooled_width": pooled_width,
            "part_size": part_size,
            "sample_per_part": sample_per_part,
            "trans_std": trans_std
        })
    return output<|MERGE_RESOLUTION|>--- conflicted
+++ resolved
@@ -9577,12 +9577,8 @@
     Examples:
         .. code-block:: python
 
-<<<<<<< HEAD
+            import paddle.fluid as fluid
             import paddle.fluid.layers as layers
-=======
-            import paddle.fluid as fluid
-            import paddle.fluid.layers as layers 
->>>>>>> 047bba85
 
             input = layers.data(name="input", shape=[13, 11], dtype='float32')
             out = layers.uniform_random_batch_size_like(input, [-1, 11])
