--- conflicted
+++ resolved
@@ -27,10 +27,9 @@
 
 class TestSoftmaxOp(OpTest):
     def setUp(self):
-        self.use_mkldnn = False
         self.op_type = "softmax"
         self.use_cudnn = False
-<<<<<<< HEAD
+        self.use_mkldnn = False
         self.dtype = np.float32
         self.init_kernel_type()
 
@@ -38,20 +37,10 @@
         out = np.apply_along_axis(stable_softmax, 1, x)
         self.inputs = {'X': OpTest.np_dtype_to_fluid_dtype(x)}
         self.outputs = {'Out': out}
-        self.attrs = {'use_cudnn': self.use_cudnn, }
-=======
-        self.init_op_type()
-        self.inputs = {
-            'X': np.random.uniform(0.1, 1, [10, 10]).astype("float32")
-        }
-        self.outputs = {
-            'Out': np.apply_along_axis(stable_softmax, 1, self.inputs['X'])
-        }
         self.attrs = {
             'use_cudnn': self.use_cudnn,
             'use_mkldnn': self.use_mkldnn
         }
->>>>>>> 7c147242
 
     def init_kernel_type(self):
         pass
@@ -91,8 +80,8 @@
                 self.check_output_with_place(place, atol=1e-3)
 
 
-class TestMKLDNN(TestSoftmaxOp):
-    def init_op_type(self):
+class TestSoftmaxMKLDNNOp(TestSoftmaxOp):
+    def init_kernel_type(self):
         self.use_mkldnn = True
 
 
