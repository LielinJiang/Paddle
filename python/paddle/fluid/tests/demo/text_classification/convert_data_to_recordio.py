--- conflicted
+++ resolved
@@ -31,20 +31,11 @@
 
 
 # load word dict with paddle inner function
-<<<<<<< HEAD
-if len(sys.argv) > 1:
-    word_dict = load_vocab(sys.argv[1])
-    word_dict["<unk>"] = len(word_dict)
-else:
-    word_dict = paddle.dataset.imdb.word_dict()
-
-=======
 if len(sys.argv) == 1:
     word_dict = paddle.dataset.imdb.word_dict()
 else:
     word_dict = load_vocab(sys.argv[1])
-word_dict["<unk>"] = len(word_dict)
->>>>>>> 03d70c1f
+    word_dict["<unk>"] = len(word_dict)
 print "Dict dim = ", len(word_dict)
 
 # input text data
