--- conflicted
+++ resolved
@@ -28,13 +28,8 @@
 __all__ = [
     'SGD', 'Momentum', 'Adagrad', 'Adam', 'Adamax', 'DecayedAdagrad', 'Ftrl',
     'SGDOptimizer', 'MomentumOptimizer', 'AdagradOptimizer', 'AdamOptimizer',
-<<<<<<< HEAD
-    'AdamaxOptimizer', 'DecayedAdagradOptimizer', 'AdadeltaOptimizer',
-    'RMSPropOptimizer', 'Adadelta', 'ModelAverage', 'Optimizer'
-=======
     'AdamaxOptimizer', 'DecayedAdagradOptimizer', 'RMSPropOptimizer',
-    'FtrlOptimizer', 'Adadelta', 'ModelAverage', 'Optimizer'
->>>>>>> 9988f8ec
+    'FtrlOptimizer', 'Adadelta', 'ModelAverage', 'Optimizer', 'RMSPropOptimizer'
 ]
 
 
@@ -900,15 +895,9 @@
 
 
     Args:
-<<<<<<< HEAD
-        learning_rate(float): global leraning rate.
-        rho(float): rho is :math:`\\rho` in equation, set 0.95 by default.
-        epsilon(float): :math:`\\epsilon` in equation is smoothing term to
-=======
         learning_rate(float): global learning rate.
         rho(float): rho is :math: `\\rho` in equation, set 0.95 by default.
         epsilon(float): :math: `\\epsilon` in equation is smoothing term to
->>>>>>> 9988f8ec
             avoid division by zero, set 1e-6 by default.
         momentum(float): :math:`\\beta` in equation is the momentum term,
             set 0.0 by default.
