import paddle.v2 as paddle
<<<<<<< HEAD
import cPickle
=======
import gzip
>>>>>>> c36a3f46


def softmax_regression(img):
    predict = paddle.layer.fc(input=img,
                              size=10,
                              act=paddle.activation.Softmax())
    return predict


def multilayer_perceptron(img):
    # The first fully-connected layer
    hidden1 = paddle.layer.fc(input=img, size=128, act=paddle.activation.Relu())
    # The second fully-connected layer and the according activation function
    hidden2 = paddle.layer.fc(input=hidden1,
                              size=64,
                              act=paddle.activation.Relu())
    # The thrid fully-connected layer, note that the hidden size should be 10,
    # which is the number of unique digits
    predict = paddle.layer.fc(input=hidden2,
                              size=10,
                              act=paddle.activation.Softmax())
    return predict


def convolutional_neural_network(img):
    # first conv layer
    conv_pool_1 = paddle.networks.simple_img_conv_pool(
        input=img,
        filter_size=5,
        num_filters=20,
        num_channel=1,
        pool_size=2,
        pool_stride=2,
        act=paddle.activation.Tanh())
    # second conv layer
    conv_pool_2 = paddle.networks.simple_img_conv_pool(
        input=conv_pool_1,
        filter_size=5,
        num_filters=50,
        num_channel=20,
        pool_size=2,
        pool_stride=2,
        act=paddle.activation.Tanh())
    # The first fully-connected layer
    fc1 = paddle.layer.fc(input=conv_pool_2,
                          size=128,
                          act=paddle.activation.Tanh())
    # The softmax layer, note that the hidden size should be 10,
    # which is the number of unique digits
    predict = paddle.layer.fc(input=fc1,
                              size=10,
                              act=paddle.activation.Softmax())
    return predict


def main():
    paddle.init(use_gpu=False, trainer_count=1)

    # define network topology
    images = paddle.layer.data(
        name='pixel', type=paddle.data_type.dense_vector(784))
    label = paddle.layer.data(
        name='label', type=paddle.data_type.integer_value(10))

    # Here we can build the prediction network in different ways. Please
    # choose one by uncomment corresponding line.
    predict = softmax_regression(images)
    #predict = multilayer_perceptron(images)
    #predict = convolutional_neural_network(images)

    cost = paddle.layer.classification_cost(input=predict, label=label)

    try:
<<<<<<< HEAD
        with open('params.pkl', 'r') as f:
            parameters = cPickle.load(f)
=======
        with gzip.open('params.tar.gz', 'r') as f:
            parameters = paddle.parameters.Parameters.from_tar(f)
>>>>>>> c36a3f46
    except IOError:
        parameters = paddle.parameters.create(cost)

    optimizer = paddle.optimizer.Momentum(
        learning_rate=0.1 / 128.0,
        momentum=0.9,
        regularization=paddle.optimizer.L2Regularization(rate=0.0005 * 128))

    trainer = paddle.trainer.SGD(cost=cost,
                                 parameters=parameters,
                                 update_equation=optimizer)

    lists = []

    def event_handler(event):
        if isinstance(event, paddle.event.EndIteration):
            if event.batch_id % 1000 == 0:
                result = trainer.test(reader=paddle.reader.batched(
                    paddle.dataset.mnist.test(), batch_size=256))

                print "Pass %d, Batch %d, Cost %f, %s, Testing metrics %s" % (
                    event.pass_id, event.batch_id, event.cost, event.metrics,
                    result.metrics)

                with gzip.open('params.tar.gz', 'w') as f:
                    parameters.to_tar(f)

        elif isinstance(event, paddle.event.EndPass):
            result = trainer.test(reader=paddle.reader.batched(
                paddle.dataset.mnist.test(), batch_size=128))
            print "Test with Pass %d, Cost %f, %s\n" % (
                event.pass_id, result.cost, result.metrics)
            lists.append((event.pass_id, result.cost,
                          result.metrics['classification_error_evaluator']))

    trainer.train(
        reader=paddle.batch(
            paddle.reader.shuffle(
                paddle.dataset.mnist.train(), buf_size=8192),
            batch_size=128),
        event_handler=event_handler,
        num_passes=100)

    # find the best pass
    best = sorted(lists, key=lambda list: float(list[1]))[0]
    print 'Best pass is %s, testing Avgcost is %s' % (best[0], best[1])
    print 'The classification accuracy is %.2f%%' % (100 - float(best[2]) * 100)

    # output is a softmax layer. It returns probabilities.
    # Shape should be (100, 10)
    probs = paddle.infer(
        output=predict,
        parameters=parameters,
        reader=paddle.batch(
            paddle.reader.firstn(
                paddle.reader.map_readers(lambda item: (item[0], ),
                                          paddle.dataset.mnist.test()),
                n=100),
            batch_size=32))
    print probs.shape


if __name__ == '__main__':
    main()<|MERGE_RESOLUTION|>--- conflicted
+++ resolved
@@ -1,9 +1,5 @@
 import paddle.v2 as paddle
-<<<<<<< HEAD
-import cPickle
-=======
 import gzip
->>>>>>> c36a3f46
 
 
 def softmax_regression(img):
@@ -77,13 +73,8 @@
     cost = paddle.layer.classification_cost(input=predict, label=label)
 
     try:
-<<<<<<< HEAD
-        with open('params.pkl', 'r') as f:
-            parameters = cPickle.load(f)
-=======
         with gzip.open('params.tar.gz', 'r') as f:
             parameters = paddle.parameters.Parameters.from_tar(f)
->>>>>>> c36a3f46
     except IOError:
         parameters = paddle.parameters.create(cost)
 
