import paddle.v2 as paddle
import cPickle


def softmax_regression(img):
    predict = paddle.layer.fc(input=img,
                              size=10,
                              act=paddle.activation.Softmax())
    return predict


def multilayer_perceptron(img):
    # The first fully-connected layer
    hidden1 = paddle.layer.fc(input=img, size=128, act=paddle.activation.Relu())
    # The second fully-connected layer and the according activation function
    hidden2 = paddle.layer.fc(input=hidden1,
                              size=64,
                              act=paddle.activation.Relu())
    # The thrid fully-connected layer, note that the hidden size should be 10,
    # which is the number of unique digits
    predict = paddle.layer.fc(input=hidden2,
                              size=10,
                              act=paddle.activation.Softmax())
    return predict


def convolutional_neural_network(img):
    # first conv layer
    conv_pool_1 = paddle.networks.simple_img_conv_pool(
        input=img,
        filter_size=5,
        num_filters=20,
        num_channel=1,
        pool_size=2,
        pool_stride=2,
        act=paddle.activation.Tanh())
    # second conv layer
    conv_pool_2 = paddle.networks.simple_img_conv_pool(
        input=conv_pool_1,
        filter_size=5,
        num_filters=50,
        num_channel=20,
        pool_size=2,
        pool_stride=2,
        act=paddle.activation.Tanh())
    # The first fully-connected layer
    fc1 = paddle.layer.fc(input=conv_pool_2,
                          size=128,
                          act=paddle.activation.Tanh())
    # The softmax layer, note that the hidden size should be 10,
    # which is the number of unique digits
    predict = paddle.layer.fc(input=fc1,
                              size=10,
                              act=paddle.activation.Softmax())
    return predict


def main():
    paddle.init(use_gpu=False, trainer_count=1)

    # define network topology
    images = paddle.layer.data(
        name='pixel', type=paddle.data_type.dense_vector(784))
    label = paddle.layer.data(
        name='label', type=paddle.data_type.integer_value(10))

    # Here we can build the prediction network in different ways. Please
    # choose one by uncomment corresponding line.
    predict = softmax_regression(images)
    #predict = multilayer_perceptron(images)
    #predict = convolutional_neural_network(images)

    cost = paddle.layer.classification_cost(input=predict, label=label)

    try:
        with open('params.pkl', 'r') as f:
            parameters = cPickle.load(f)
    except IOError:
        parameters = paddle.parameters.create(cost)

    optimizer = paddle.optimizer.Momentum(
        learning_rate=0.1 / 128.0,
        momentum=0.9,
        regularization=paddle.optimizer.L2Regularization(rate=0.0005 * 128))

    trainer = paddle.trainer.SGD(cost=cost,
                                 parameters=parameters,
                                 update_equation=optimizer)

    lists = []

    def event_handler(event):
        if isinstance(event, paddle.event.EndIteration):
<<<<<<< HEAD
            if event.batch_id % 1000 == 0:
                result = trainer.test(reader=paddle.reader.batched(
                    paddle.dataset.mnist.test(), batch_size=256))

                print "Pass %d, Batch %d, Cost %.2f, %s, " \
                      "Testing cost %.2f metrics %s" % (
                          event.pass_id, event.batch_id, event.cost,
                          event.metrics,
                          result.cost, result.metrics)

                with open('params.pkl', 'w') as f:
                    cPickle.dump(
                        parameters, f, protocol=cPickle.HIGHEST_PROTOCOL)
        else:
            pass
=======
            if event.batch_id % 100 == 0:
                print "Pass %d, Batch %d, Cost %f, %s" % (
                    event.pass_id, event.batch_id, event.cost, event.metrics)
        if isinstance(event, paddle.event.EndPass):
            result = trainer.test(reader=paddle.reader.batched(
                paddle.dataset.mnist.test(), batch_size=128))
            print "Test with Pass %d, Cost %f, %s\n" % (
                event.pass_id, result.cost, result.metrics)
            lists.append((event.pass_id, result.cost,
                          result.metrics['classification_error_evaluator']))
>>>>>>> 5f2cbce4

    trainer.train(
        reader=paddle.batch(
            paddle.reader.shuffle(
                paddle.dataset.mnist.train(), buf_size=8192),
            batch_size=128),
        event_handler=event_handler,
        num_passes=100)

    # find the best pass
    best = sorted(lists, key=lambda list: float(list[1]))[0]
    print 'Best pass is %s, testing Avgcost is %s' % (best[0], best[1])
    print 'The classification accuracy is %.2f%%' % (100 - float(best[2]) * 100)

    # output is a softmax layer. It returns probabilities.
    # Shape should be (100, 10)
    probs = paddle.infer(
        output=predict,
        parameters=parameters,
        reader=paddle.batch(
            paddle.reader.firstn(
                paddle.reader.map_readers(lambda item: (item[0], ),
                                          paddle.dataset.mnist.test()),
                n=100),
            batch_size=32))
    print probs.shape

    # output is a softmax layer. It returns probabilities.
    # Shape should be (100, 10)
    probs = paddle.infer(
        output=inference,
        parameters=parameters,
        reader=paddle.reader.batched(
            paddle.reader.firstn(
                paddle.reader.map_readers(lambda item: (item[0], ),
                                          paddle.dataset.mnist.test()),
                n=100),
            batch_size=32))
    print probs.shape


if __name__ == '__main__':
    main()<|MERGE_RESOLUTION|>--- conflicted
+++ resolved
@@ -91,23 +91,6 @@
 
     def event_handler(event):
         if isinstance(event, paddle.event.EndIteration):
-<<<<<<< HEAD
-            if event.batch_id % 1000 == 0:
-                result = trainer.test(reader=paddle.reader.batched(
-                    paddle.dataset.mnist.test(), batch_size=256))
-
-                print "Pass %d, Batch %d, Cost %.2f, %s, " \
-                      "Testing cost %.2f metrics %s" % (
-                          event.pass_id, event.batch_id, event.cost,
-                          event.metrics,
-                          result.cost, result.metrics)
-
-                with open('params.pkl', 'w') as f:
-                    cPickle.dump(
-                        parameters, f, protocol=cPickle.HIGHEST_PROTOCOL)
-        else:
-            pass
-=======
             if event.batch_id % 100 == 0:
                 print "Pass %d, Batch %d, Cost %f, %s" % (
                     event.pass_id, event.batch_id, event.cost, event.metrics)
@@ -118,7 +101,6 @@
                 event.pass_id, result.cost, result.metrics)
             lists.append((event.pass_id, result.cost,
                           result.metrics['classification_error_evaluator']))
->>>>>>> 5f2cbce4
 
     trainer.train(
         reader=paddle.batch(
@@ -146,19 +128,6 @@
             batch_size=32))
     print probs.shape
 
-    # output is a softmax layer. It returns probabilities.
-    # Shape should be (100, 10)
-    probs = paddle.infer(
-        output=inference,
-        parameters=parameters,
-        reader=paddle.reader.batched(
-            paddle.reader.firstn(
-                paddle.reader.map_readers(lambda item: (item[0], ),
-                                          paddle.dataset.mnist.test()),
-                n=100),
-            batch_size=32))
-    print probs.shape
-
 
 if __name__ == '__main__':
     main()