# Design Doc: Refactorization Overview

The goals of refactoring include:

1. Making it easy for external contributors to write new elementary computation operations.
1. Making the codebase clean and readable.
1. Designing a new computation representation -- a computation graph of operators and variables.
1. Implementing auto-scalability and auto fault recoverable distributed computing with the help of computation graphs.

## Computation Graphs

1. PaddlePaddle represents the computation, training and inference of Deep Learning models, by computation graphs.

  1. Please refer to [computation graphs](https://github.com/PaddlePaddle/Paddle/blob/develop/doc/design/graph.md) for a concrete example.

1. Users write Python programs to describe the graphs and run them (locally or remotely).

1. A graph is composed of *variables* and *operators*.

1. The description of graphs must be capable of being serialized/deserialized, so that:

   1. It can to be sent to the cloud for distributed execution, and
   1. It can be sent to clients for mobile or enterprise deployment.

1. The Python program does the following steps

   1. *compilation*: run a Python program to generate a protobuf message representation of the graph and send it to
      1. the C++ library `libpaddle.so` for local execution,
      1. the master process of a distributed training job for training, or
      1. the server process of a Kubernetes serving job for distributed serving.
   1. *execution*: execute the graph by constructing instances of class [`Variable`](https://github.com/PaddlePaddle/Paddle/blob/develop/paddle/framework/variable.h#L24) and [`OperatorBase`](https://github.com/PaddlePaddle/Paddle/blob/develop/paddle/framework/operator.h#L70), according to the protobuf message.

## Description and Realization of Computation Graph

At compile time, the Python program generates a protobuf message representation of the graph, or the description of the graph.

At runtime, the C++ program realizes the graph and runs it.

| | Representation (protobuf messages) | Realization (C++ class objects) |
|---|---|---|
|Data|[VarDesc](https://github.com/PaddlePaddle/Paddle/blob/develop/paddle/framework/framework.proto#L107)|[Variable](https://github.com/PaddlePaddle/Paddle/blob/develop/paddle/framework/variable.h#L24)|
|Operation|[OpDesc](https://github.com/PaddlePaddle/Paddle/blob/develop/paddle/framework/framework.proto#L35)|[Operator](https://github.com/PaddlePaddle/Paddle/blob/develop/paddle/framework/operator.h#L64)|
|Block|BlockDesc|Block|

The word *graph* is interchangeable with *block* in this document.  A graph represents computation steps and local variables similar to a C++/Java program block, or a pair of parentheses(`{` and `}`).

## Compilation and Execution

1. Run an application Python program to describe the graph.  In particular, the Python application program does the following:

   1. Create `VarDesc` to represent local/intermediate variables,
   1. Create operators and set attributes,
   1. Validate attribute values,
   1. Infer the type and the shape of variables,
   1. Plan memory-reuse for variables,
   1. Generate the backward graph
   1. Optimize the computation graph.
   1. Potentially, split the graph for distributed training.

1. The invocation of `train` or [`infer`](https://github.com/PaddlePaddle/Paddle/blob/develop/python/paddle/v2/inference.py#L108) methods in the application Python program does the following:

   1. Create a new Scope instance in the [scope hierarchy](https://github.com/PaddlePaddle/Paddle/blob/develop/doc/design/scope.md) for each run of a block,
      1. realize local variables defined in the BlockDesc message in the new scope,
      1. a scope is similar to the stack frame in programming languages,

   1. Create an instance of class `Block`, in which,
      1. realize operators in the BlockDesc message,

   1. Run the Block by calling
      1. `Block::Eval(vector<Variable>* targets)` for forward and backward computations, or
      1. `Block::Eval(vector<Operator>* targets)` for optimization.


## Intermediate Representation (IR)

```text
Compile Time -> IR -> Runtime
```

### Benefits of IR

- Optimization
  ```text
  Compile Time -> IR -> Optimized IR -> Runtime
  ```
- Automatically send partitioned IR to different nodes.
  - Automatic Data Parallelism
    ```text
    Compile Time
    |-> Single GPU IR
        |-> [trainer-IR-0, trainer-IR-1, pserver-IR]
            |-> Node-0 (runs trainer-IR-0)
            |-> Node-1 (runs trainer-IR-1)
            |-> Node-2 (runs pserver-IR)
    ```
  - Automatic Model Parallelism (planned for future)

---

# Operator/OpWithKernel/OpKernel

![class_diagram](http://api.paddlepaddle.org/graphviz?dot=https://gist.githubusercontent.com/reyoung/53df507f6749762675dff3e7ce53372f/raw/49caf1fb70820fb4a6c217634317c9306f361f36/op_op_with_kern_class_diagram.dot)

---

# Operator
![class_diagram](http://api.paddlepaddle.org/graphviz?dot=https://gist.githubusercontent.com/reyoung/53df507f6749762675dff3e7ce53372f/raw/dd598e8f1976f5759f58af5e5ef94738a6b2e661/op.dot)

* `Operator` is the fundamental building block of the user interface.
    * Operator stores input/output variable names, and attributes.
    * The `InferShape` interface is used to infer the shape of the output variable shapes based on the shapes of the input variables.
    * Use `Run` to compute the `output` variables from the `input` variables.

---

# OpWithKernel/Kernel

![class_diagram](http://api.paddlepaddle.org/graphviz?dot=https://gist.githubusercontent.com/reyoung/53df507f6749762675dff3e7ce53372f/raw/9d7f4eba185cf41c8e2fbfb40ae21890dbddcd39/op_with_kernel.dot)

* `OpWithKernel` inherits `Operator`.
* `OpWithKernel` contains a Kernel map.
    * `OpWithKernel::Run` get device's kernel, and invoke `OpKernel::Compute`.
    * `OpKernelKey` is the map key. Only device place now, but may be data type later.

---

# Why separate Kernel and Operator

* Separate GPU and CPU code.
    * Make Paddle capable of running without GPU.
* Make one operator (which is a user interface) and create many implementations.
    * For example, same multiplication op can have different implementations kernels such as FP16 kernel, FP32 kernel, MKL, eigen kernel.
---

# Libraries for Kernel development

* `Eigen::Tensor` contains basic math and element-wise functions.
    * Note that `Eigen::Tensor` has broadcast implementation.
    * Limit the number of `tensor.device(dev) = ` in your code.
* `thrust::transform` and `std::transform`.
    * `thrust` has the same API as C++ standard library. Using `transform`, one can quickly implement customized element-wise kernels.
    * `thrust` also has more complex APIs, like `scan`, `reduce`, `reduce_by_key`.
* Hand-writing `GPUKernel` and `CPU` code
    * Do not write in header (`.h`) files. CPU Kernel should be in cpp source (`.cc`) and GPU kernels should be in cuda (`.cu`) files. (GCC cannot compile GPU code.)
---
# Operator Registration

## Why is registration necessary?
We need a method to build mappings between Op type names and Op classes.

## How is registration implemented?
Maintaining a map, whose key is the type name and the value is the corresponding Op constructor.

---
# The Registry Map

### `OpInfoMap`

`op_type(string)` -> `OpInfo`

`OpInfo`:

- **`creator`**: The Op constructor.
- **`grad_op_type`**: The type of the gradient Op.
- **`proto`**: The Op's Protobuf, including inputs, outputs and required attributes.
- **`checker`**: Used to check attributes.

---
# Related Concepts

### Op_Maker
It's constructor takes `proto` and `checker`. They are completed during Op_Maker's construction. ([ScaleOpMaker](https://github.com/PaddlePaddle/Paddle/blob/develop/paddle/operators/scale_op.cc#L37))

### Register Macros
```cpp
REGISTER_OP(op_type, op_class, op_maker_class, grad_op_type, grad_op_class)
REGISTER_OP_WITHOUT_GRADIENT(op_type, op_class, op_maker_class)
```

<<<<<<< HEAD
=======
### USE Macros
Make sure the registration process is executed and linked.
>>>>>>> 04b5714e

---
# Registration Process
1. Write an Op class and its gradient Op class, if required.
2. Write an Op maker class. In the constructor of this class, describe the inputs, outputs and attributes of the operator.
3. Invoke the macro `REGISTER_OP`. This macro will
	1. Call maker class to complete the `proto` and the `checker`
	2. Using the completed `proto` and `checker`, it will add a new key-value pair to the `OpInfoMap`

<<<<<<< HEAD

=======
4. Invoke the `USE` macro in which the Op is used, to make sure that it is linked.
>>>>>>> 04b5714e

---
# Backward Module (1/2)
### Create Backward Operator
- Mapping from forward Op to backward Op
![backward](https://gist.githubusercontent.com/dzhwinter/a6fbd4623ee76c459f7f94591fd1abf0/raw/61026ab6e518e66bde66a889bc42557a1fccff33/backward.png)

---
# Backward Module (2/2)
### Build Backward Network
- **Input**: graph of forward operators
- **Output**: graph of backward operators
- **Corner cases in construction**
	- Shared Variables => insert an `Add` operator to combine gradients
	- No Gradient => insert a `fill_zero_grad` operator
	- Recursive NetOp => call `Backward` recursively
	- RNN Op => recursively call `Backward` on stepnet


---
# Scope, Variable, Tensor

* `Tensor` is an n-dimension array with type.
	* Only dims and data pointers are stored in `Tensor`.
	* All operations on `Tensor` are written in `Operator` or global functions.
	* Variable length Tensor design [LoDTensor](https://github.com/PaddlePaddle/Paddle/blob/develop/paddle/framework/lod_tensor.md)
* `Variable` instances are the inputs and the outputs of an operator. Not just `Tensor`.
	* `step_scopes` in RNN is a variable and not a tensor.
* `Scope` is where variables are stores.
	* map<string `variable_name`, Variable>
	* `Scope` has a hierarchical structure. The local scope can get variables from its parent scope.

---
# Block (in design)
## the difference between original RNNOp and Block
- As an operator is more intuitive than `RNNOp`,
- Offers a new interface `Eval(targets)` to deduce the minimal block to `Run`,
- Fits the compile-time/ runtime separation design paradigm.
  - During the compilation, `SymbolTable` stores `VarDesc`s and `OpDesc`s and serialize to a `BlockDesc`
  - When graph executes, a Block with `BlockDesc` is passed. It then creates `Op` and `Var` instances and then invokes `Run`.

---
# Milestone
- Take Paddle/books as the main line, the requirement of the models motivates framework refactoring,
- Model migration
  - Framework development gives **priority support** to model migration, for example,
    - the MNIST demo needs a Python interface,
    - the RNN models require the framework to support `LoDTensor`.
  - Determine some timelines,
  - Frequently used Ops need to be migrated first,
  - Different models can be migrated in parallel.
- Improve the framework at the same time
- Accept imperfection, concentrate on solving the specific problem at the right price.

---
# Control the migration quality
- Compare the performance of migrated models with old ones.
- Follow the google C++ style
- Build the automatic workflow of generating Python/C++ documentations.
  - The documentation of layers and ops should be written inside the code.
  - Take the documentation quality into account when submitting pull requests.
  - Preview the documentations, read and improve them from a user's perspective.<|MERGE_RESOLUTION|>--- conflicted
+++ resolved
@@ -177,12 +177,6 @@
 REGISTER_OP_WITHOUT_GRADIENT(op_type, op_class, op_maker_class)
 ```
 
-<<<<<<< HEAD
-=======
-### USE Macros
-Make sure the registration process is executed and linked.
->>>>>>> 04b5714e
-
 ---
 # Registration Process
 1. Write an Op class and its gradient Op class, if required.
@@ -191,11 +185,6 @@
 	1. Call maker class to complete the `proto` and the `checker`
 	2. Using the completed `proto` and `checker`, it will add a new key-value pair to the `OpInfoMap`
 
-<<<<<<< HEAD
-
-=======
-4. Invoke the `USE` macro in which the Op is used, to make sure that it is linked.
->>>>>>> 04b5714e
 
 ---
 # Backward Module (1/2)
