--- conflicted
+++ resolved
@@ -20,21 +20,8 @@
 class FillZerosLikeOp : public framework::OperatorWithKernel {
  protected:
   void InferShape(const framework::InferShapeContext &ctx) const override {
-<<<<<<< HEAD
     ctx.Output<framework::Tensor>("Dst")->Resize(
         ctx.Input<framework::Tensor>("Src")->dims());
-=======
-    PADDLE_ENFORCE_EQ(ctx.InputSize(), 1UL,
-                      "Input size of FillZerosLikeOp must be one.");
-    PADDLE_ENFORCE_EQ(ctx.OutputSize(), 1UL,
-                      "Output size of AddOp must be one.");
-    PADDLE_ENFORCE_NOT_NULL(ctx.InputVar(0),
-                            "Input of FillZerosLikeOp must be set.");
-    PADDLE_ENFORCE_NOT_NULL(ctx.OutputVar(0),
-                            "Output of FillZerosLikeOp must be set.");
-    ctx.Output<framework::Tensor>(0)->Resize(
-        ctx.Input<framework::Tensor>(0)->dims());
->>>>>>> 18cf0786
   }
 };
 
