file(GLOB GENERAL_OPS RELATIVE "${CMAKE_CURRENT_SOURCE_DIR}" "*_op.cc")
string(REPLACE ".cc" "" GENERAL_OPS "${GENERAL_OPS}")
set(pybind_file ${PADDLE_SOURCE_DIR}/paddle/pybind/pybind.h)
file(WRITE ${pybind_file} "// Generated by the paddle/operator/CMakeLists.txt.  DO NOT EDIT!\n\n")
function(op_library TARGET)
    # op_library is a function to create op library. The interface is same as
    # cc_library. But it handle split GPU/CPU code and link some common library
    # for ops.
    set(OP_LIBRARY ${TARGET} ${OP_LIBRARY} PARENT_SCOPE)
    set(cc_srcs)
    set(cu_srcs)
    set(op_common_deps operator op_registry math_function)
    set(options "")
    set(oneValueArgs "")
    set(multiValueArgs SRCS DEPS)
    set(pybind_flag 0)
    cmake_parse_arguments(op_library "${options}" "${oneValueArgs}"
            "${multiValueArgs}" ${ARGN})

    list(LENGTH op_library_SRCS op_library_SRCS_len)
    if (${op_library_SRCS_len} EQUAL 0)
        if (EXISTS ${CMAKE_CURRENT_SOURCE_DIR}/${TARGET}.cc)
            list(APPEND cc_srcs ${TARGET}.cc)
        endif()
        if (EXISTS ${CMAKE_CURRENT_SOURCE_DIR}/${TARGET}.cu)
            list(APPEND cu_srcs ${TARGET}.cu)
        endif()
    else()
        foreach(src ${op_library_SRCS})
            if (${src} MATCHES ".*\\.cu$")
                list(APPEND cu_srcs ${src})
            elseif(${src} MATCHES ".*\\.cc$")
                list(APPEND cc_srcs ${src})
            else()
                message(FATAL_ERROR "${TARGET} Source file ${src} should only be .cc or .cu")
            endif()
        endforeach()
    endif()

    list(LENGTH cc_srcs cc_srcs_len)
    if (${cc_srcs_len} EQUAL 0)
        message(FATAL_ERROR "The op library ${TARGET} should contains at least one .cc file")
    endif()

    if (WITH_GPU)
        nv_library(${TARGET} SRCS ${cc_srcs} ${cu_srcs} DEPS ${op_library_DEPS}
                ${op_common_deps})
    else()
        cc_library(${TARGET} SRCS ${cc_srcs} DEPS ${op_library_DEPS}
                ${op_common_deps})
    endif()

    # net_op doesn't need pybind
    if ("${TARGET}" STREQUAL "net_op")
        set(pybind_flag 1)
    endif()

    # pool_op contains several operators
    if ("${TARGET}" STREQUAL "pool_op")
        set(pybind_flag 1)
        # It's enough to just adding one operator to pybind
        file(APPEND ${pybind_file} "USE_OP(pool2d);\n")
    endif()

    # pool_with_index_op contains several operators
    if ("${TARGET}" STREQUAL "pool_with_index_op")
        set(pybind_flag 1)
        # It's enough to just adding one operator to pybind
        file(APPEND ${pybind_file} "USE_OP(max_pool2d_with_index);\n")
    endif()

    # conv_op contains several operators
    if ("${TARGET}" STREQUAL "conv_op")
        set(pybind_flag 1)
        # It's enough to just adding one operator to pybind
        file(APPEND ${pybind_file} "USE_OP(conv2d);\n")
    endif()

    # save_restore_op contains several operators
    if ("${TARGET}" STREQUAL "save_restore_op")
        set(pybind_flag 1)
        # It's enough to just adding one operator to pybind
        file(APPEND ${pybind_file} "USE_NO_KERNEL_OP(save);\n")
    endif()

    # activation_op contains several operators
    if ("${TARGET}" STREQUAL "activation_op")
        set(pybind_flag 1)
        # It's enough to just adding one operator to pybind
        file(APPEND ${pybind_file} "USE_OP(sigmoid);\n")
    endif()

    # reduce_op contains several operators
    if ("${TARGET}" STREQUAL "reduce_op")
        set(pybind_flag 1)
        # It's enough to just adding one operator to pybind
        file(APPEND ${pybind_file} "USE_OP(reduce_sum);\n")
    endif()

    # pybind USE_NO_KERNEL_OP
    # HACK: if REGISTER_OP_CPU_KERNEL presents the operator must have kernel
    file(READ ${TARGET}.cc TARGET_CONTENT)
    string(REGEX MATCH "REGISTER_OP_CPU_KERNEL" regex_result "${TARGET_CONTENT}")
    string(REPLACE "_op" "" TARGET "${TARGET}")
    if (${pybind_flag} EQUAL 0 AND regex_result STREQUAL "")
        file(APPEND ${pybind_file} "USE_NO_KERNEL_OP(${TARGET});\n")
        set(pybind_flag 1)
    endif()

    # pybind USE_CPU_ONLY_OP
    list(LENGTH cu_srcs cu_srcs_len)
    if (${pybind_flag} EQUAL 0 AND ${cu_srcs_len} EQUAL 0)
        file(APPEND ${pybind_file} "USE_CPU_ONLY_OP(${TARGET});\n")
        set(pybind_flag 1)
    endif()

    # pybind USE_OP
    if (${pybind_flag} EQUAL 0)
        file(APPEND ${pybind_file} "USE_OP(${TARGET});\n")
    endif()
endfunction()

add_subdirectory(math)

set(DEPS_OPS
    recurrent_op
    cond_op
    cross_entropy_op
    softmax_with_cross_entropy_op
    sum_op
    pool_op
    pool_with_index_op
<<<<<<< HEAD
    conv_op
=======
    sequence_conv_op
>>>>>>> 2000cafe
    lstm_op)


op_library(recurrent_op SRCS recurrent_op.cc rnn/recurrent_op_utils.cc
  DEPS framework_proto tensor net_op)
op_library(cond_op SRCS cond_op.cc DEPS framework_proto tensor operator net_op)
op_library(cross_entropy_op DEPS cross_entropy)
op_library(softmax_with_cross_entropy_op DEPS cross_entropy softmax)
<<<<<<< HEAD
op_library(sum_op DEPS net_op)
op_library(conv_op DEPS vol2col)
=======
op_library(sum_op DEPS net_op selected_rows_functor)
>>>>>>> 2000cafe
op_library(pool_op DEPS pooling)
op_library(pool_with_index_op DEPS pooling)
op_library(sequence_conv_op DEPS context_project)
op_library(lstm_op DEPS sequence2batch lstm_compute)

list(REMOVE_ITEM GENERAL_OPS ${DEPS_OPS})
foreach(src ${GENERAL_OPS})
    op_library(${src})
endforeach()

set(GLOB_OP_LIB ${OP_LIBRARY} CACHE INTERNAL "Global OP library")

cc_test(gather_test SRCS gather_test.cc DEPS tensor)
cc_test(net_op_test SRCS net_op_test.cc DEPS net_op)
cc_test(scatter_test SRCS scatter_test.cc DEPS tensor)
cc_test(strided_memcpy_test SRCS strided_memcpy_test.cc DEPS tensor paddle_memory)
cc_test(dynamic_recurrent_op_test SRCS dynamic_recurrent_op_test.cc DEPS dynamic_recurrent_op recurrent_op tensor_array)
cc_test(save_load_op_test SRCS save_load_op_test.cc DEPS save_op load_op)<|MERGE_RESOLUTION|>--- conflicted
+++ resolved
@@ -130,11 +130,8 @@
     sum_op
     pool_op
     pool_with_index_op
-<<<<<<< HEAD
     conv_op
-=======
     sequence_conv_op
->>>>>>> 2000cafe
     lstm_op)
 
 
@@ -143,12 +140,8 @@
 op_library(cond_op SRCS cond_op.cc DEPS framework_proto tensor operator net_op)
 op_library(cross_entropy_op DEPS cross_entropy)
 op_library(softmax_with_cross_entropy_op DEPS cross_entropy softmax)
-<<<<<<< HEAD
-op_library(sum_op DEPS net_op)
 op_library(conv_op DEPS vol2col)
-=======
 op_library(sum_op DEPS net_op selected_rows_functor)
->>>>>>> 2000cafe
 op_library(pool_op DEPS pooling)
 op_library(pool_with_index_op DEPS pooling)
 op_library(sequence_conv_op DEPS context_project)
