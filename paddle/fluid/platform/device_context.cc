/* Copyright (c) 2016 PaddlePaddle Authors. All Rights Reserved.
Licensed under the Apache License, Version 2.0 (the "License");
you may not use this file except in compliance with the License.
You may obtain a copy of the License at
    http://www.apache.org/licenses/LICENSE-2.0
Unless required by applicable law or agreed to in writing, software
distributed under the License is distributed on an "AS IS" BASIS,
WITHOUT WARRANTIES OR CONDITIONS OF ANY KIND, either express or implied.
See the License for the specific language governing permissions and
limitations under the License. */
#include "paddle/fluid/platform/device_context.h"

#include <set>
#include <string>
#include <unordered_set>
#include <vector>

#include "paddle/fluid/memory/memory.h"
#ifdef PADDLE_WITH_CUDA
#include "paddle/fluid/framework/rw_lock.h"
#endif

namespace paddle {
namespace platform {

DeviceContextPool* DeviceContextPool::pool = nullptr;

platform::DeviceContext* DeviceContextPool::Get(const platform::Place& place) {
  auto it = device_contexts_.find(place);
  if (it == device_contexts_.end()) {
    PADDLE_THROW(
        "'Place' is not supported, Please re-compile with WITH_GPU "
        "option");
  }
  return it->second.get();
}

const std::vector<const DeviceContext*>
DeviceContextPool::GetAllDeviceContexts() const {
  std::vector<const DeviceContext*> all_device_ctx;
  all_device_ctx.reserve(device_contexts_.size());
  for (auto& dev_ctx : device_contexts_) {
    all_device_ctx.emplace_back(dev_ctx.second.get());
  }
  return all_device_ctx;
}

DeviceContextPool::DeviceContextPool(
    const std::vector<platform::Place>& places) {
  PADDLE_ENFORCE_GT(places.size(), 0);
  using PtrType = std::unique_ptr<DeviceContext>;
  std::set<Place> set;
  for (auto& p : places) {
    set.insert(p);
  }
VLOG(3) << "pool start";
  for (auto& p : set) {
    if (platform::is_cpu_place(p)) {
#ifdef PADDLE_WITH_MKLDNN
      device_contexts_.emplace(
          p, PtrType(new MKLDNNDeviceContext(boost::get<CPUPlace>(p))));
#else
VLOG(3) << "cpu context start";
      device_contexts_.emplace(
          p, PtrType(new CPUDeviceContext(boost::get<CPUPlace>(p))));
#endif
    } else if (platform::is_gpu_place(p)) {
#ifdef PADDLE_WITH_CUDA
VLOG(3) << "gpu context start";
      device_contexts_.emplace(
          p, PtrType(new CUDADeviceContext(boost::get<CUDAPlace>(p))));
#else
      PADDLE_THROW(
          "'CUDAPlace' is not supported, Please re-compile with WITH_GPU "
          "option");
#endif
    } else if (platform::is_cuda_pinned_place(p)) {
#ifdef PADDLE_WITH_CUDA
VLOG(3) << "gpu pin start";
      device_contexts_.emplace(
          p,
          PtrType(new CUDAPinnedDeviceContext(boost::get<CUDAPinnedPlace>(p))));
#else
      PADDLE_THROW(
          "'CUDAPlace' is not supported, Please re-compile with WITH_GPU "
          "option");
#endif
    }
VLOG(3) << "pool finish";
  }
}

CPUDeviceContext::CPUDeviceContext() {
  eigen_device_.reset(new Eigen::DefaultDevice());
}

CPUDeviceContext::CPUDeviceContext(CPUPlace place) : place_(place) {
  eigen_device_.reset(new Eigen::DefaultDevice());
}

Eigen::DefaultDevice* CPUDeviceContext::eigen_device() const {
  return eigen_device_.get();
}

Place CPUDeviceContext::GetPlace() const { return place_; }

#ifdef PADDLE_WITH_CUDA

class EigenCudaStreamDevice : public Eigen::StreamInterface {
 public:
  EigenCudaStreamDevice() : scratch_(nullptr), semaphore_(nullptr) {
    Eigen::initializeDeviceProp();
  }
  ~EigenCudaStreamDevice() override {}

  void Reinitialize(const cudaStream_t* cuda_stream, CUDAPlace place) {
    stream_ = cuda_stream;
    place_ = place;
    device_prop_ = &Eigen::m_deviceProperties[place.device];
  }

  const cudaStream_t& stream() const override { return *stream_; }

  const cudaDeviceProp& deviceProperties() const override {
    return *device_prop_;
  }

  void* allocate(size_t num_bytes) const override {
    return paddle::memory::Alloc(place_, num_bytes);
  }

  void deallocate(void* buffer) const override {
    paddle::memory::Free(place_, buffer);
  }

  void* scratchpad() const override {
    if (scratch_ == NULL) {
      scratch_ = allocate(Eigen::kCudaScratchSize + sizeof(unsigned int));
    }
    return scratch_;
  }

  unsigned int* semaphore() const override {
    if (semaphore_ == NULL) {
      char* scratch =
          static_cast<char*>(scratchpad()) + Eigen::kCudaScratchSize;
      semaphore_ = reinterpret_cast<unsigned int*>(scratch);
      PADDLE_ENFORCE(
          cudaMemsetAsync(semaphore_, 0, sizeof(unsigned int), *stream_));
    }
    return semaphore_;
  }

 private:
  CUDAPlace place_;
  const cudaStream_t* stream_;         // not owned;
  const cudaDeviceProp* device_prop_;  // not owned;
  mutable void* scratch_;
  mutable unsigned int* semaphore_;
};

class CudnnHolder {
 public:
  CudnnHolder(const cudaStream_t* stream, const CUDAPlace& place)
      : workspace_(nullptr), workspace_len_(0), stream_(stream), place_(place) {
    PADDLE_ENFORCE(dynload::cudnnCreate(&cudnn_handle_));
    PADDLE_ENFORCE(dynload::cudnnSetStream(cudnn_handle_, *stream_));
  }

  cudnnHandle_t cudnn_handle() const { return cudnn_handle_; }

  void RunFunc(const std::function<void(void*)>& cudnn_func,
               size_t required_workspace_len) {
    std::lock_guard<std::mutex> lock(mtx_);
    if (required_workspace_len > workspace_len_) {
      ReallocateWorkspace(required_workspace_len);
    }
    cudnn_func(workspace_);
  }

  ~CudnnHolder() {
    PADDLE_ENFORCE(dynload::cudnnDestroy(cudnn_handle_));
    if (workspace_ != nullptr) {
      paddle::memory::Free(place_, workspace_);
    }
  }

 private:
  void ReallocateWorkspace(size_t required_workspace_len) {
    if (required_workspace_len <= workspace_len_) {
      return;
    }
    if (workspace_ != nullptr) {
      // Maybe someone is using the current workspace
      PADDLE_ENFORCE(cudaStreamSynchronize(*stream_));
      paddle::memory::Free(place_, workspace_);
    }
    workspace_ = paddle::memory::Alloc(place_, required_workspace_len);
    workspace_len_ = required_workspace_len;
  }

  cudnnHandle_t cudnn_handle_;
  void* workspace_;
  size_t workspace_len_;

  const cudaStream_t* stream_;  // not owned;
  const CUDAPlace place_;

  std::mutex mtx_;
};

CUDADeviceContext::CUDADeviceContext(CUDAPlace place)
    : place_(place), cudnn_holder_(nullptr) {
  SetDeviceId(place_.device);
<<<<<<< HEAD
  compute_capability = GetCUDAComputeCapability(place_.device);
  multi_process = GetCUDAMultiProcessors(place_.device);
  max_threads_per_mp = GetCUDAMaxThreadsPerMultiProcessor(place_.device);
  VLOG(3) << "cuda info pass";
=======
  compute_capability_ = GetCUDAComputeCapability(place_.device);
  multi_process_ = GetCUDAMultiProcessors(place_.device);
  max_threads_per_mp_ = GetCUDAMaxThreadsPerMultiProcessor(place_.device);
>>>>>>> 3c957af1
  PADDLE_ENFORCE(cudaStreamCreate(&stream_));
  VLOG(3) << "cuda stream pass";
  eigen_stream_.reset(new EigenCudaStreamDevice());
  eigen_stream_->Reinitialize(&stream_, place);
  eigen_device_.reset(new Eigen::GpuDevice(eigen_stream_.get()));
<<<<<<< HEAD

  VLOG(3) << "eigen pass";
    if (dynload::HasCUDNN()) {
  VLOG(3) << "cudnn start";
    PADDLE_ENFORCE(dynload::cudnnCreate(&cudnn_handle_));
    VLOG(3) << "cudnn create pass";
    PADDLE_ENFORCE(dynload::cudnnSetStream(cudnn_handle_, stream_));
  } else {
    cudnn_handle_ = nullptr;
  }
  VLOG(3) << "cudnn pass";
  PADDLE_ENFORCE(dynload::cublasCreate(&cublas_handle_));
  VLOG(3) << "cublas pass";
  PADDLE_ENFORCE(dynload::cublasSetStream(cublas_handle_, stream_));
  VLOG(3) << "cublas pass";

=======
  PADDLE_ENFORCE(dynload::cublasCreate(&cublas_handle_));
  PADDLE_ENFORCE(dynload::cublasSetStream(cublas_handle_, stream_));
  if (dynload::HasCUDNN()) {
    cudnn_holder_.reset(new CudnnHolder(&stream_, place));
  }

  driver_version_ = GetCUDADriverVersion(place_.device);
  runtime_version_ = GetCUDARuntimeVersion(place_.device);

  LOG(INFO) << "device: " << place_.device
            << ", CUDA Capability: " << compute_capability_
            << ", Driver Version: " << driver_version_ / 1000 << "."
            << (driver_version_ % 100) / 10
            << ", Runtime Version: " << runtime_version_ / 1000 << "."
            << (runtime_version_ % 100) / 10;

  callback_manager_.reset(new StreamCallbackManager(stream_));
>>>>>>> 3c957af1
}

CUDADeviceContext::~CUDADeviceContext() {
  SetDeviceId(place_.device);
  Wait();
  WaitStreamCallback();
  PADDLE_ENFORCE(dynload::cublasDestroy(cublas_handle_));
  eigen_stream_.reset();
  eigen_device_.reset();
  PADDLE_ENFORCE(cudaStreamDestroy(stream_));
}

Place CUDADeviceContext::GetPlace() const { return place_; }

void CUDADeviceContext::Wait() const {
  PADDLE_ENFORCE(cudaStreamSynchronize(stream_));
  PADDLE_ENFORCE(cudaGetLastError());
}

int CUDADeviceContext::GetComputeCapability() const {
  return compute_capability_;
}

int CUDADeviceContext::GetMaxPhysicalThreadCount() const {
  return multi_process_ * max_threads_per_mp_;
}

Eigen::GpuDevice* CUDADeviceContext::eigen_device() const {
  return eigen_device_.get();
}

cublasHandle_t CUDADeviceContext::cublas_handle() const {
  return cublas_handle_;
}

cudnnHandle_t CUDADeviceContext::cudnn_handle() const {
  return cudnn_holder_->cudnn_handle();
}

void CUDADeviceContext::RunCudnnFuncWithWorkspace(
    const std::function<void(void*)>& cudnn_func, size_t workspace_len) const {
  cudnn_holder_->RunFunc(cudnn_func, workspace_len);
}

cudaStream_t CUDADeviceContext::stream() const { return stream_; }

CUDAPinnedDeviceContext::CUDAPinnedDeviceContext() {
  eigen_device_.reset(new Eigen::DefaultDevice());
}

CUDAPinnedDeviceContext::CUDAPinnedDeviceContext(CUDAPinnedPlace place)
    : place_(place) {
  eigen_device_.reset(new Eigen::DefaultDevice());
}

Eigen::DefaultDevice* CUDAPinnedDeviceContext::eigen_device() const {
  return eigen_device_.get();
}

Place CUDAPinnedDeviceContext::GetPlace() const { return place_; }
#endif

#ifdef PADDLE_WITH_MKLDNN
MKLDNNDeviceContext::MKLDNNDeviceContext(CPUPlace place)
    : CPUDeviceContext(place), engine_(mkldnn::engine::cpu, 0), p_blobmap_() {
  p_blobmap_.reset(new BlobMap());
  p_mutex_.reset(new std::mutex());
}

namespace {
// Current thread's id.
thread_local int cur_thread_id = 0;
}

void set_cur_thread_id(int tid) { cur_thread_id = tid; }
int get_cur_thread_id(void) { return cur_thread_id; }

void MKLDNNDeviceContext::SetBlob(const std::string& name,
                                  std::shared_ptr<void> data) const {
  BlobMap* pMap = p_blobmap_.get();
  std::shared_ptr<KeyBlob> pBlob = nullptr;

  int tid = platform::get_cur_thread_id();

  std::lock_guard<std::mutex> lock(*p_mutex_.get());

  // Find KeyBlob for current thread
  auto map_it = pMap->find(tid);

  if (map_it == pMap->end()) {
    // 1st time to set blob in current thread
    pBlob = std::shared_ptr<KeyBlob>(new KeyBlob());
    (*pMap)[tid] = pBlob;
  } else {
    pBlob = map_it->second;
  }

  // Find Key in found (or newly created) KeyBlob
  auto key_it = pBlob->find(name);

  if (key_it == pBlob->end()) {
    (*pBlob)[name] = data;  // create new blob
  } else {
    key_it->second = data;  // set data to existing blob
  }

  // lock will be automatically released when out of scope
  return;
}

std::shared_ptr<void> MKLDNNDeviceContext::GetBlob(
    const std::string& name) const {
  BlobMap* pMap = p_blobmap_.get();
  std::shared_ptr<KeyBlob> pBlob = nullptr;

  int tid = platform::get_cur_thread_id();

  std::lock_guard<std::mutex> lock(*p_mutex_.get());

  // Find KeyBlob for current thread firstly
  auto map_it = pMap->find(tid);
  if (map_it == pMap->end()) return nullptr;
  pBlob = map_it->second;

  // Find Blob via name
  auto key_it = pBlob->find(name);

  if (key_it == pBlob->end()) return nullptr;

  // lock will be automatically released when out of scope
  return key_it->second;
}

#endif

}  // namespace platform
}  // namespace paddle<|MERGE_RESOLUTION|>--- conflicted
+++ resolved
@@ -53,20 +53,20 @@
   for (auto& p : places) {
     set.insert(p);
   }
-VLOG(3) << "pool start";
+  VLOG(3) << "pool start";
   for (auto& p : set) {
     if (platform::is_cpu_place(p)) {
 #ifdef PADDLE_WITH_MKLDNN
       device_contexts_.emplace(
           p, PtrType(new MKLDNNDeviceContext(boost::get<CPUPlace>(p))));
 #else
-VLOG(3) << "cpu context start";
+      VLOG(3) << "cpu context start";
       device_contexts_.emplace(
           p, PtrType(new CPUDeviceContext(boost::get<CPUPlace>(p))));
 #endif
     } else if (platform::is_gpu_place(p)) {
 #ifdef PADDLE_WITH_CUDA
-VLOG(3) << "gpu context start";
+      VLOG(3) << "gpu context start";
       device_contexts_.emplace(
           p, PtrType(new CUDADeviceContext(boost::get<CUDAPlace>(p))));
 #else
@@ -76,7 +76,7 @@
 #endif
     } else if (platform::is_cuda_pinned_place(p)) {
 #ifdef PADDLE_WITH_CUDA
-VLOG(3) << "gpu pin start";
+      VLOG(3) << "gpu pin start";
       device_contexts_.emplace(
           p,
           PtrType(new CUDAPinnedDeviceContext(boost::get<CUDAPinnedPlace>(p))));
@@ -86,7 +86,7 @@
           "option");
 #endif
     }
-VLOG(3) << "pool finish";
+    VLOG(3) << "pool finish";
   }
 }
 
@@ -212,39 +212,13 @@
 CUDADeviceContext::CUDADeviceContext(CUDAPlace place)
     : place_(place), cudnn_holder_(nullptr) {
   SetDeviceId(place_.device);
-<<<<<<< HEAD
-  compute_capability = GetCUDAComputeCapability(place_.device);
-  multi_process = GetCUDAMultiProcessors(place_.device);
-  max_threads_per_mp = GetCUDAMaxThreadsPerMultiProcessor(place_.device);
-  VLOG(3) << "cuda info pass";
-=======
   compute_capability_ = GetCUDAComputeCapability(place_.device);
   multi_process_ = GetCUDAMultiProcessors(place_.device);
   max_threads_per_mp_ = GetCUDAMaxThreadsPerMultiProcessor(place_.device);
->>>>>>> 3c957af1
   PADDLE_ENFORCE(cudaStreamCreate(&stream_));
-  VLOG(3) << "cuda stream pass";
   eigen_stream_.reset(new EigenCudaStreamDevice());
   eigen_stream_->Reinitialize(&stream_, place);
   eigen_device_.reset(new Eigen::GpuDevice(eigen_stream_.get()));
-<<<<<<< HEAD
-
-  VLOG(3) << "eigen pass";
-    if (dynload::HasCUDNN()) {
-  VLOG(3) << "cudnn start";
-    PADDLE_ENFORCE(dynload::cudnnCreate(&cudnn_handle_));
-    VLOG(3) << "cudnn create pass";
-    PADDLE_ENFORCE(dynload::cudnnSetStream(cudnn_handle_, stream_));
-  } else {
-    cudnn_handle_ = nullptr;
-  }
-  VLOG(3) << "cudnn pass";
-  PADDLE_ENFORCE(dynload::cublasCreate(&cublas_handle_));
-  VLOG(3) << "cublas pass";
-  PADDLE_ENFORCE(dynload::cublasSetStream(cublas_handle_, stream_));
-  VLOG(3) << "cublas pass";
-
-=======
   PADDLE_ENFORCE(dynload::cublasCreate(&cublas_handle_));
   PADDLE_ENFORCE(dynload::cublasSetStream(cublas_handle_, stream_));
   if (dynload::HasCUDNN()) {
@@ -262,7 +236,6 @@
             << (runtime_version_ % 100) / 10;
 
   callback_manager_.reset(new StreamCallbackManager(stream_));
->>>>>>> 3c957af1
 }
 
 CUDADeviceContext::~CUDADeviceContext() {
