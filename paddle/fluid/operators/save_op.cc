--- conflicted
+++ resolved
@@ -110,12 +110,7 @@
         lt_var != nullptr,
         "Can not find variable kLookupTablePath for SaveSelectedRows");
     std::string filename = lt_var->data();
-<<<<<<< HEAD
-    auto format = Attr<std::string>("format");
     VLOG(40) << "SaveSelectedRows get File name: " << filename;
-=======
-    VLOG(4) << "SaveSelectedRows get File name: " << filename;
->>>>>>> f8b2680c
 
     MkDirRecursively(DirName(filename).c_str());
 
