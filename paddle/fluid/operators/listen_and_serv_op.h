--- conflicted
+++ resolved
@@ -64,19 +64,13 @@
                const platform::Place& dev_place) const override;
 
  protected:
-<<<<<<< HEAD
-  mutable std::shared_ptr<detail::RPCServer> rpc_service_;
-  mutable std::shared_ptr<detail::RequestHandler> request_send_handler_;
-  mutable std::shared_ptr<detail::RequestHandler> request_get_handler_;
-  mutable std::shared_ptr<detail::RequestHandler> request_prefetch_handler_;
-  mutable std::shared_ptr<detail::RequestHandler> request_checkpoint_handler_;
-=======
   mutable std::shared_ptr<distributed::RPCServer> rpc_service_;
   mutable std::shared_ptr<distributed::RequestHandler> request_send_handler_;
   mutable std::shared_ptr<distributed::RequestHandler> request_get_handler_;
   mutable std::shared_ptr<distributed::RequestHandler>
       request_prefetch_handler_;
->>>>>>> 0151e4eb
+  mutable std::shared_ptr<distributed::RequestHandler>
+      request_checkpoint_handler_;
 
   mutable std::shared_ptr<std::thread> server_thread_;
 };
