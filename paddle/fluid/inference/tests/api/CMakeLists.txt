--- conflicted
+++ resolved
@@ -54,10 +54,7 @@
 inference_analysis_test(test_analyzer_text_classification SRCS analyzer_text_classification_tester.cc
     EXTRA_DEPS ${INFERENCE_EXTRA_DEPS}
     ARGS --infer_model=${TEXT_CLASSIFICATION_INSTALL_DIR}/text-classification-Senta
-<<<<<<< HEAD
-         --infer_data=${TEXT_CLASSIFICATION_INSTALL_DIR}/data.txt
-         --topn=1 # Just run top 1 batch.
-         )
+         --infer_data=${TEXT_CLASSIFICATION_INSTALL_DIR}/data.txt)
 
 # ocr
 set(OCR_MODEL_URL "http://paddlemodels.cdn.bcebos.com/inference-vis-demos%2Focr.tar.gz")
@@ -68,7 +65,4 @@
 inference_analysis_test(test_analyzer_ocr SRCS analyzer_vis_tester.cc
     EXTRA_DEPS paddle_inference_api paddle_fluid_api ir_pass_manager analysis_predictor
     ARGS --infer_model=${OCR_INSTALL_DIR}/model
-        --infer_data=${OCR_INSTALL_DIR}/data.txt)
-=======
-         --infer_data=${TEXT_CLASSIFICATION_INSTALL_DIR}/data.txt)
->>>>>>> d4a5326a
+        --infer_data=${OCR_INSTALL_DIR}/data.txt)