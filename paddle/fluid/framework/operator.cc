/* Copyright (c) 2016 PaddlePaddle Authors. All Rights Reserved.

Licensed under the Apache License, Version 2.0 (the "License");
you may not use this file except in compliance with the License.
You may obtain a copy of the License at

    http://www.apache.org/licenses/LICENSE-2.0

Unless required by applicable law or agreed to in writing, software
distributed under the License is distributed on an "AS IS" BASIS,
WITHOUT WARRANTIES OR CONDITIONS OF ANY KIND, either express or implied.
See the License for the specific language governing permissions and
limitations under the License. */

#include <gflags/gflags.h>
#include <glog/logging.h>

#include <algorithm>
#include <sstream>
#include <string>
#include <vector>
#include "paddle/fluid/framework/data_transform.h"
#include "paddle/fluid/framework/executor.h"
#include "paddle/fluid/framework/lod_tensor.h"
#include "paddle/fluid/framework/op_proto_maker.h"
#include "paddle/fluid/framework/operator.h"
#include "paddle/fluid/framework/shape_inference.h"
#include "paddle/fluid/framework/transfer_scope_cache.h"
#include "paddle/fluid/framework/var_type.h"
#include "paddle/fluid/platform/profiler.h"

DECLARE_bool(benchmark);
DEFINE_bool(check_nan_inf, false,
            "Checking whether operator produce NAN/INF or not. It will be "
            "extremely slow so please use this flag wisely.");
DEFINE_int32(inner_op_parallelism, 0, "number of threads for inner op");

namespace paddle {
namespace framework {

std::vector<std::tuple<platform::Place, LibraryType>> kKernelPriority = {
    std::make_tuple(platform::CUDAPlace(0), LibraryType::kCUDNN),
    std::make_tuple(platform::CUDAPlace(0), LibraryType::kPlain),
    std::make_tuple(platform::CPUPlace(), LibraryType::kMKLDNN),
    std::make_tuple(platform::CPUPlace(), LibraryType::kPlain),
};

proto::VarType::Type GetDataTypeOfVar(const Variable* var) {
  if (var->IsType<framework::LoDTensor>()) {
    return var->Get<framework::LoDTensor>().type();
  } else if (var->IsType<framework::SelectedRows>()) {
    return var->Get<framework::SelectedRows>().value().type();
  } else {
    PADDLE_THROW("Var should be LoDTensor or SelectedRows");
  }
}

static DDim GetDims(const Scope& scope, const std::string& name,
                    bool get_actual_dim = false) {
  Variable* var = scope.FindVar(name);
  if (var == nullptr) {
    return DDim({-1});
  }

  if (var->IsType<LoDTensor>()) {
    const LoDTensor& tensor = var->Get<LoDTensor>();
    if (UNLIKELY(!tensor.IsInitialized())) {
      return DDim({-1});
    }
    return tensor.dims();
  } else if (var->IsType<SelectedRows>()) {
    if (get_actual_dim) {
      return var->Get<SelectedRows>().value().dims();
    } else {
      return var->Get<SelectedRows>().GetCompleteDims();
    }
  } else {
    return DDim({-1});
  }
}

static bool VarInited(const Scope& scope, const std::string& name) {
  Variable* var = scope.FindVar(name);
  if (var == nullptr) return false;
  return var->IsInitialized();
}

static std::string GetDtype(const Scope& scope, const std::string& name) {
  Variable* var = scope.FindVar(name);
  if (var == nullptr) {
    return "";
  }

  if (var->IsType<LoDTensor>()) {
    const LoDTensor& tensor = var->Get<LoDTensor>();
    if (UNLIKELY(!tensor.IsInitialized())) {
      return "";
    }
    return DataTypeToString(tensor.type());
  } else if (var->IsType<SelectedRows>()) {
    auto tensor = var->Get<SelectedRows>().value();
    if (UNLIKELY(!tensor.IsInitialized())) {
      return "uninited";
    } else {
      return DataTypeToString(tensor.type());
    }
  } else {
    return "";
  }
}

static int GetRowSize(const Scope& scope, const std::string& name) {
  Variable* var = scope.FindVar(name);
  if (var == nullptr) {
    return -1;
  }

  if (var->IsType<SelectedRows>()) {
    return var->Get<SelectedRows>().rows().size();
  }

  return -1;
}

static LoD GetLoD(const Scope& scope, const std::string& name) {
  Variable* var = scope.FindVar(name);
  auto default_lod = LoD({{}});

  if (var == nullptr) {
    return default_lod;
  }

  if (var->IsType<LoDTensor>()) {
    const LoDTensor& tensor = var->Get<LoDTensor>();
    if (UNLIKELY(!tensor.IsInitialized())) {
      return default_lod;
    }
    return tensor.lod();
  } else {
    return default_lod;
  }
}

RuntimeContext::RuntimeContext(const VariableNameMap& innames,
                               const VariableNameMap& outnames,
                               const Scope& scope) {
  for (auto& var_name_item : innames) {
    std::vector<Variable*>& input_vars = inputs[var_name_item.first];
    input_vars.reserve(var_name_item.second.size());
    for (auto& var_name : var_name_item.second) {
      input_vars.push_back(scope.FindVar(var_name));
    }
  }
  for (auto& var_name_item : outnames) {
    std::vector<Variable*>& output_vars = outputs[var_name_item.first];
    output_vars.reserve(var_name_item.second.size());
    for (auto& var_name : var_name_item.second) {
      output_vars.push_back(scope.FindVar(var_name));
    }
  }
}

void OperatorBase::Run(const Scope& scope, const platform::Place& place) {
  try {
    VLOG(4) << place << " " << DebugStringEx(&scope);
    if (platform::is_gpu_place(place)) {
#ifndef PADDLE_WITH_CUDA
      PADDLE_THROW("Cannot run operator on place %s", place);
#else
      auto dev_id = boost::get<platform::CUDAPlace>(place).device;
      platform::SetDeviceId(dev_id);
#endif
    }

    // The profile has a process-wide mutex, results in serious performance
    // issue
    // in concurrency scenerio. Here use an `if` to fix this issue.
    // Please not remove the `if`, ask @Superjomn if there are any concern.
    if (platform::IsProfileEnabled()) {
      platform::RecordEvent record_event(Type());
      RunImpl(scope, place);
    } else {
      RunImpl(scope, place);
    }

    VLOG(3) << place << " " << DebugStringEx(&scope);
  } catch (platform::EnforceNotMet exception) {
    if (Attrs().count("sub_block") != 0) {
      throw std::move(exception);
    }

    auto& callstack = Attr<std::vector<std::string>>(
        OpProtoAndCheckerMaker::OpCreationCallstackAttrName());

    if (callstack.empty()) {
      throw std::move(exception);
    }
    std::ostringstream sout;
    sout << "Invoke operator " << Type() << " error.\n";
    sout << "Python Callstacks: \n";
    for (auto& line : callstack) {
      sout << line;
    }
    sout << "C++ Callstacks: \n";
    sout << exception.err_str_;
    exception.err_str_ = sout.str();
    throw std::move(exception);
  } catch (...) {
    std::rethrow_exception(std::current_exception());
  }
}

bool OperatorBase::HasInputs(const std::string& name) const {
  return inputs_.find(name) != inputs_.end();
}

std::string OperatorBase::Input(const std::string& name) const {
  auto& ins = Inputs(name);
  PADDLE_ENFORCE_LE(ins.size(), 1UL,
                    "Operator %s's input %s should contain only one variable.",
                    type_, name);
  return ins.empty() ? kEmptyVarName : ins[0];
}

const std::vector<std::string>& OperatorBase::Inputs(
    const std::string& name) const {
  auto it = inputs_.find(name);
  PADDLE_ENFORCE(it != inputs_.end(), "Operator %s does not have the input %s.",
                 type_, name);
  return it->second;
}

bool OperatorBase::HasOutputs(const std::string& name) const {
  if (outputs_.find(name) != outputs_.end()) {
    return true;
  } else {
    return false;
  }
}

std::string OperatorBase::Output(const std::string& name) const {
  auto& outs = Outputs(name);
  PADDLE_ENFORCE_LE(outs.size(), 1UL,
                    "Operator %s's output %s should contain only one variable.",
                    type_, name);
  return outs.empty() ? kEmptyVarName : outs[0];
}

const std::vector<std::string>& OperatorBase::Outputs(
    const std::string& name) const {
  auto it = outputs_.find(name);
  PADDLE_ENFORCE(it != outputs_.end(),
                 "Operator %s does not have an output called %s.", type_, name);
  return it->second;
}

std::string OperatorBase::DebugStringEx(const Scope* scope) const {
  std::stringstream ss;
  ss << "Op(" << type_ << "), inputs:{";
  for (auto it = inputs_.begin(); it != inputs_.end();) {
    auto& input = *it;
    ss << input.first << "[";
    for (size_t i = 0; i < input.second.size(); ++i) {
      auto var_name = input.second[i];
      ss << var_name;
      if (scope) {
        if (!VarInited(*scope, var_name)) {
          ss << "[uninited]";
        } else {
          int row_size = GetRowSize(*scope, var_name);
          if (row_size >= 0) {
            ss << "[row_size=" << row_size << "]";
          }
          std::string dtype = GetDtype(*scope, var_name);
          ss << ":" << dtype;
          ss << "[" << GetDims(*scope, var_name, true) << "]";
          ss << "(" << GetLoD(*scope, var_name) << ")";
        }
      }
      if (i != input.second.size() - 1) {
        ss << ", ";
      }
    }
    ss << "]";
    ++it;
    if (it != inputs_.end()) {
      ss << ", ";
    }
  }
  ss << "}, outputs:{";
  for (auto it = outputs_.begin(); it != outputs_.end();) {
    auto& output = *it;
    ss << output.first << "[";
    for (size_t i = 0; i < output.second.size(); ++i) {
      auto var_name = output.second[i];
      ss << var_name;
      if (scope) {
        if (!VarInited(*scope, var_name)) {
          ss << "[uninited]";
        } else {
          int row_size = GetRowSize(*scope, output.second[i]);
          if (row_size >= 0) {
            ss << "[row_size=" << row_size << "]";
          }
          std::string dtype = GetDtype(*scope, output.second[i]);
          ss << ":" << dtype;
          ss << "[" << GetDims(*scope, var_name, true) << "]";
          ss << "(" << GetLoD(*scope, var_name) << ")";
        }
      }
      if (i != output.second.size() - 1) {
        ss << ", ";
      }
    }
    ss << "]";
    ++it;
    if (it != outputs_.end()) {
      ss << ", ";
    }
  }
  ss << "}.";
  return ss.str();
}

OperatorBase::OperatorBase(const std::string& type,
                           const VariableNameMap& inputs,
                           const VariableNameMap& outputs,
                           const AttributeMap& attrs)
    : type_(type), inputs_(inputs), outputs_(outputs), attrs_(attrs) {
  GenerateTemporaryNames();
  CheckAllInputOutputSet();
}

std::vector<std::string> OperatorBase::InputVars() const {
  std::vector<std::string> ret_val;
  for (auto& o : inputs_) {
    ret_val.reserve(ret_val.size() + o.second.size());
    ret_val.insert(ret_val.end(), o.second.begin(), o.second.end());
  }
  return ret_val;
}

std::vector<std::string> OperatorBase::OutputVars(bool has_intermediate) const {
  std::vector<std::string> ret_val;
  if (has_intermediate) {
    // push all outputs into ret_val
    for (auto& o : outputs_) {
      ret_val.reserve(ret_val.size() + o.second.size());
      ret_val.insert(ret_val.end(), o.second.begin(), o.second.end());
    }
    return ret_val;
  }
  auto& info = OpInfoMap::Instance().Get(Type());

  // get all OpProto::Var for outputs
  for (auto& o : info.Proto().outputs()) {
    // ignore all intermediate output
    if (o.intermediate()) continue;
    auto out = outputs_.find(o.name());
    if (out != outputs_.end()) {
      ret_val.reserve(ret_val.size() + out->second.size());
      ret_val.insert(ret_val.end(), out->second.begin(), out->second.end());
    }
  }
  return ret_val;
}

void OperatorBase::CheckAllInputOutputSet() const {
  auto& info_map = OpInfoMap::Instance();
  auto* op_info = info_map.GetNullable(Type());
  if (op_info == nullptr || op_info->proto_ == nullptr) return;

  for (auto& in : op_info->Proto().inputs()) {
    if (!in.dispensable()) {
      PADDLE_ENFORCE(inputs_.find(in.name()) != inputs_.end(),
                     "Operator %s's input, %s, is not set", Type(), in.name());
    }
  }

  for (auto& out : op_info->Proto().outputs()) {
    if (!out.dispensable()) {
      PADDLE_ENFORCE(outputs_.find(out.name()) != outputs_.end(),
                     "Operator %s's output, %s, is not set", Type(),
                     out.name());
    }
  }
}

void OperatorBase::GenerateTemporaryNames() {
  static std::atomic<size_t> gUniqId(0UL);
  for (auto& output : outputs_) {
    for (auto& output_name : output.second) {
      if (output_name == kTempVarName) {
        output_name += type_;
        output_name += "@";
        output_name += std::to_string(gUniqId.fetch_add(1));
      }
    }
  }
}

static bool VarIsTensor(const Variable& var) {
  return var.IsType<LoDTensor>() || var.IsType<SelectedRows>();
}

const Tensor* GetLoDTensorOrSelectedRowsValueFromVar(const Variable& var) {
  if (var.IsType<LoDTensor>()) {
    return static_cast<const Tensor*>(&(var.Get<LoDTensor>()));
  } else if (var.IsType<SelectedRows>()) {
    return &(var.Get<SelectedRows>().value());
  } else {
    PADDLE_THROW("Variable type_id %s, expect LoDTensor/SelectedRows.",
                 ToTypeName(var.Type()));
  }
}

Tensor* GetMutableLoDTensorOrSelectedRowsValueFromVar(Variable* var) {
  if (var->IsType<LoDTensor>()) {
    return var->GetMutable<LoDTensor>();
  } else if (var->IsType<SelectedRows>()) {
    return var->GetMutable<SelectedRows>()->mutable_value();
  } else {
    PADDLE_THROW("Variable type_id %s, expect LoDTensor/SelectedRows.",
                 ToTypeName(var->Type()));
  }
}

bool ExecutionContext::HasInput(const std::string& name) const {
  if (!op_.HasInputs(name)) {
    return false;
  }
  auto& ins = Inputs(name);
  size_t length = ins.size();
  if (length == 0) {
    return false;
  }
  PADDLE_ENFORCE_EQ(length, 1UL,
                    "Input %s should not have more than one inputs", name);
  auto arg = ins[0];
  auto* var = arg == kEmptyVarName ? nullptr : scope_.FindVar(arg);
  return var != nullptr;
}

bool ExecutionContext::HasOutput(const std::string& name) const {
  if (!op_.HasOutputs(name)) {
    return false;
  }
  auto& outs = Outputs(name);
  size_t length = outs.size();
  if (length == 0) {
    return false;
  }
  PADDLE_ENFORCE_EQ(length, 1UL,
                    "Output %s should not have more than one inputs", name);
  auto arg = outs[0];
  auto* var = arg == kEmptyVarName ? nullptr : scope_.FindVar(arg);
  return var != nullptr;
}

const Variable* ExecutionContext::InputVar(const std::string& name) const {
  auto it = ctx_.inputs.find(name);
  if (it == ctx_.inputs.end()) return nullptr;

  PADDLE_ENFORCE_LE(it->second.size(), 1UL,
                    "Operator %s's input %s should contain only one variable.",
                    op_.Type(), name);
  return it->second.empty() ? nullptr : it->second[0];
}

Variable* ExecutionContext::OutputVar(const std::string& name) const {
  auto it = ctx_.outputs.find(name);
  if (it == ctx_.outputs.end()) return nullptr;

  PADDLE_ENFORCE_LE(it->second.size(), 1UL,
                    "Operator %s's output %s should contain only one variable.",
                    op_.Type(), name);
  return it->second.empty() ? nullptr : it->second[0];
}

template <>
const Tensor* ExecutionContext::Input<Tensor>(const std::string& name) const {
  return Input<LoDTensor>(name);
}

template <>
const std::vector<const Tensor*> ExecutionContext::MultiInput<Tensor>(
    const std::string& name) const {
  auto it = ctx_.inputs.find(name);
  if (it == ctx_.inputs.end()) {
    return {};
  }
  const std::vector<Variable*>& vars = it->second;
  std::vector<const Tensor*> res;
  res.reserve(vars.size());
  std::transform(vars.begin(), vars.end(), std::back_inserter(res),
                 [&](Variable* var) -> const Tensor* {
                   if (var == nullptr) return nullptr;
                   PADDLE_ENFORCE(
                       var->IsType<LoDTensor>(),
                       "should be LoDTensor, but the received type is %s",
                       ToTypeName(var->Type()));
                   return &(var->Get<LoDTensor>());
                 });
  return res;
}

template <>
Tensor* ExecutionContext::Output<Tensor>(const std::string& name) const {
  return Output<LoDTensor>(name);
}

template <>
std::vector<Tensor*> ExecutionContext::MultiOutput<Tensor>(
    const std::string& name) const {
  auto it = ctx_.outputs.find(name);
  if (it == ctx_.outputs.end()) {
    return {};
  }
  const std::vector<Variable*>& vars = it->second;
  std::vector<Tensor*> res;
  res.reserve(vars.size());
  std::transform(vars.begin(), vars.end(), std::back_inserter(res),
                 [&](Variable* var) -> Tensor* {
                   return var == nullptr ? nullptr
                                         : var->GetMutable<LoDTensor>();
                 });
  return res;
}

bool OpSupportGPU(const std::string& op_type) {
  auto& all_kernels = OperatorWithKernel::AllOpKernels();
  auto it = all_kernels.find(op_type);
  if (it == all_kernels.end()) {
    // All control operator must support GPU
    return true;
  }
  for (auto& kern_pair : it->second) {
    if (platform::is_gpu_place(kern_pair.first.place_)) {
      return true;
    }
  }
  return false;
}

class RuntimeInferShapeContext : public InferShapeContext {
 public:
  RuntimeInferShapeContext(const OperatorBase& op, const Scope& scope,
                           const RuntimeContext& ctx)
      : op_(op), ctx_(ctx) {}

  bool HasInput(const std::string& name) const override {
    // has only one input
    const auto& ins = ctx_.inputs;
    auto it = ins.find(name);
    if (it == ins.end()) {
      return false;
    }
    const auto& in = it->second;
    if (in.size() == 0) return false;
    PADDLE_ENFORCE_EQ(in.size(), 1UL,
                      "Input %s should not have more than one inputs", name);
    return in[0] != nullptr;
  }

  bool HasOutput(const std::string& name) const override {
    // has only one output
    const auto& outs = ctx_.outputs;
    auto it = outs.find(name);
    if (it == outs.end()) {
      return false;
    }
    const auto& out = it->second;
    if (out.size() == 0) {
      return false;
    }
    PADDLE_ENFORCE_EQ(out.size(), 1UL,
                      "Output %s should not have more than one outputs", name);
    return out[0] != nullptr;
  }

  bool HasInputs(const std::string& name) const override {
    const auto& ins = ctx_.inputs;
    auto it = ins.find(name);
    if (it == ins.end() || it->second.empty()) {
      return false;
    }
    for (auto& input : it->second) {
      if (input == nullptr) {
        return false;
      }
    }
    return true;
  }

  bool HasOutputs(const std::string& name) const override {
    const auto& outs = ctx_.outputs;
    auto it = outs.find(name);
    if (it == outs.end() || it->second.empty()) {
      return false;
    }
    for (auto& output : it->second) {
      if (output == nullptr) {
        return false;
      }
    }
    return true;
  }

  AttrReader Attrs() const override { return AttrReader(op_.Attrs()); }

  const std::vector<std::string>& Inputs(
      const std::string& name) const override {
    return op_.Inputs(name);
  }

  const std::vector<std::string>& Outputs(
      const std::string& name) const override {
    return op_.Outputs(name);
  }

  void ShareDim(const std::string& in, const std::string& out, size_t i = 0,
                size_t j = 0) override {
    auto in_it = ctx_.inputs.find(in);
    auto out_it = ctx_.outputs.find(out);
    PADDLE_ENFORCE(in_it != ctx_.inputs.end() && in_it->second.size() > i,
                   "Inputs %s should have %llu argument", in, i);
    PADDLE_ENFORCE(out_it != ctx_.outputs.end() && out_it->second.size() > j,
                   "Outputs %s should have %llu argument", out, j);

    Variable* in_var = in_it->second[i];
    Variable* out_var = out_it->second[j];

    PADDLE_ENFORCE(in_var->Type() == out_var->Type(),
                   "The type of %s and %s is not the same.", in, out);

    if (in_var->IsType<framework::SelectedRows>()) {
      auto& in_sele_rows = in_var->Get<framework::SelectedRows>();
      auto out_sele_rows = out_var->GetMutable<framework::SelectedRows>();
      out_sele_rows->mutable_value()->Resize(in_sele_rows.value().dims());
      out_sele_rows->set_rows(in_sele_rows.rows());
      out_sele_rows->set_height(in_sele_rows.height());
    } else if (in_var->IsType<framework::LoDTensor>()) {
      auto& in_lod_tensor = in_var->Get<framework::LoDTensor>();
      auto* out_lod_tensor = out_var->GetMutable<framework::LoDTensor>();
      out_lod_tensor->Resize(in_lod_tensor.dims());
    } else {
      PADDLE_THROW(
          "Currently, the input type of ShareDim only can be LoDTensor "
          "or SelectedRows.");
    }
  }

  void ShareLoD(const std::string& in, const std::string& out, size_t i = 0,
                size_t j = 0) const override {
    auto in_it = ctx_.inputs.find(in);
    auto out_it = ctx_.outputs.find(out);
    PADDLE_ENFORCE(in_it != ctx_.inputs.end() && in_it->second.size() > i,
                   "Inputs %s should have %llu argument", in, i);
    PADDLE_ENFORCE(out_it != ctx_.outputs.end() && out_it->second.size() > j,
                   "Outputs %s should have %llu argument", out, j);

    Variable* in_var = in_it->second.at(i);
    if (!in_var->IsType<LoDTensor>()) return;
    Variable* out_var = out_it->second.at(j);
    PADDLE_ENFORCE(out_var->IsType<LoDTensor>(),
                   "The %d-th output of Output(%s) must be LoDTensor.", j, out);
    auto in_tensor = in_var->Get<LoDTensor>();
    auto* out_tensor = out_var->GetMutable<LoDTensor>();
    out_tensor->set_lod(in_tensor.lod());

// TODO(dzhwinter) : reuse ShareLoD in most operators.
// Need to call ShareLayout explicitly in sequence related ops.
// Shall we have a better method to shared info between in/out Tensor?
#ifdef PADDLE_WITH_MKLDNN
    // Fix me: ugly workaround below
    // Correct solution:
    //    set_layout() should NOT be called here (i.e. ShareLoD). Instead,
    //    layout of output tensor should be set "manually" in Compute()
    //    of each OPKernel. The reason layout should NOT be shared between
    //    input and output "automatically" (now by InferShape()->ShareLoD())
    //    is that layout transform may occur after InferShape().
    // Workaround:
    //    Skip set_layout() when input layout is kMKLDNN
    //    This is to avoid kMKLDNN is populated wrongly into a non-MKLDNN
    //    OPKernel. In all MKLDNN OPkernel, set_layout(kMKLDNN) should be called
    //    in Compute()
    if (in_tensor.layout() != DataLayout::kMKLDNN)
#endif
      out_tensor->set_layout(in_tensor.layout());
  }

  void DecreaseLoDLevel(const std::string& in, const std::string& out,
                        size_t i = 0, size_t j = 0) const override {
    PADDLE_THROW("DecreaseLoDLevel is only used in compile time.");
  }

  bool IsRuntime() const override { return true; }

  // TODO(paddle-dev): Can this be template?
  std::vector<InferShapeVarPtr> GetInputVarPtrs(
      const std::string& name) override {
    const std::vector<Variable*>& vars = InputVars(name);
    std::vector<InferShapeVarPtr> res;
    res.reserve(vars.size());
    res.insert(res.begin(), vars.begin(), vars.end());
    return res;
  }

  std::vector<InferShapeVarPtr> GetOutputVarPtrs(
      const std::string& name) override {
    const std::vector<Variable*>& vars = OutputVars(name);
    std::vector<InferShapeVarPtr> res;
    res.reserve(vars.size());
    res.insert(res.begin(), vars.begin(), vars.end());
    return res;
  }

  DDim GetInputDim(const std::string& name) const override {
    const std::vector<Variable*>& vars = InputVars(name);
    PADDLE_ENFORCE_EQ(vars.size(), 1UL,
                      "Input(%s) should hold one element, but now it holds %d",
                      name, vars.size());
    return this->GetDim(vars[0]);
  }

  std::vector<DDim> GetInputsDim(const std::string& name) const override {
    const std::vector<Variable*>& vars = InputVars(name);
    return GetDims(vars);
  }

  std::vector<proto::VarType::Type> GetInputsVarType(
      const std::string& name) const override {
    return GetVarTypes(InputVars(name));
  }

  std::vector<proto::VarType::Type> GetOutputsVarType(
      const std::string& name) const override {
    return GetVarTypes(OutputVars(name));
  }

  void SetOutputDim(const std::string& name, const DDim& dim) override {
    auto& vars = OutputVars(name);
    PADDLE_ENFORCE_EQ(vars.size(), 1UL,
                      "Output(%s) should hold one element, but now it holds %d",
                      name, vars.size());
    SetDim(vars[0], dim);
  }

  void SetOutputsDim(const std::string& name,
                     const std::vector<DDim>& dims) override {
    auto& vars = OutputVars(name);
    SetDims(vars, dims);
  }

 protected:
  DDim GetDim(Variable* var) const {
    PADDLE_ENFORCE_NOT_NULL(var);
    if (var->IsType<LoDTensor>()) {
      return var->Get<LoDTensor>().dims();
    } else if (var->IsType<SelectedRows>()) {
      return var->Get<SelectedRows>().GetCompleteDims();
    } else {
      PADDLE_THROW(
          "Only LoDTensor/SelectedRows support 'GetDim', but Variables "
          "type_id is %s.",
          ToTypeName(var->Type()));
    }
  }

  std::vector<DDim> GetDims(const std::vector<Variable*>& vars) const {
    std::vector<DDim> ret;
    ret.reserve(vars.size());
    std::transform(vars.begin(), vars.end(), std::back_inserter(ret),
                   [this](Variable* var) { return this->GetDim(var); });
    return ret;
  }

  std::vector<DDim> GetRepeatedDims(const std::string& name) const override {
    PADDLE_THROW("Only compile time support this method");
  }

  void SetDim(Variable* var, const DDim& dim) {
    if (var->IsType<LoDTensor>()) {
      var->GetMutable<LoDTensor>()->Resize(dim);
    } else if (var->IsType<SelectedRows>()) {
      var->GetMutable<SelectedRows>()->set_height(dim[0]);
    } else {
      PADDLE_THROW("Variable type_id %s, expect LoDTensor/SelectedRows.",
                   ToTypeName(var->Type()));
    }
  }

  void SetDims(const std::vector<Variable*>& vars,
               const std::vector<DDim>& dims) {
    size_t length = vars.size();
    PADDLE_ENFORCE_EQ(length, dims.size());
    for (size_t i = 0; i < length; ++i) {
      if (vars[i] == nullptr) {
        continue;
      }
      SetDim(vars[i], dims[i]);
    }
  }

  void SetRepeatedDims(const std::string& name,
                       const std::vector<DDim>& dims) override {
    PADDLE_THROW("Only compile time support this method");
  }

  std::vector<proto::VarType::Type> GetVarTypes(
      const std::vector<Variable*>& vars) const {
    std::vector<proto::VarType::Type> retv;
    retv.resize(vars.size());
    std::transform(vars.begin(), vars.end(), retv.begin(),
                   std::bind(std::mem_fn(&RuntimeInferShapeContext::GetVarType),
                             this, std::placeholders::_1));
    return retv;
  }

  proto::VarType::Type GetVarType(Variable* var) const {
    return ToVarType(var->Type());
  }

 private:
  const std::vector<Variable*>& InputVars(const std::string& name) const {
    auto it = ctx_.inputs.find(name);
    PADDLE_ENFORCE(it != ctx_.inputs.end(),
                   "Operator %s does not have the input %s.", op_.Type(), name);
    return it->second;
  }

  const std::vector<Variable*>& OutputVars(const std::string& name) const {
    auto it = ctx_.outputs.find(name);
    PADDLE_ENFORCE(it != ctx_.outputs.end(),
                   "Operator %s does not have the outputs %s.", op_.Type(),
                   name);
    return it->second;
  }

  const OperatorBase& op_;
  const RuntimeContext& ctx_;
};

static void CheckTensorNANOrInf(const std::string& op_type,
                                const std::string& name,
                                const framework::Tensor& tensor) {
  if (tensor.memory_size() == 0) {
    return;
  }
  if (tensor.type() != proto::VarType::FP32 &&
      tensor.type() != proto::VarType::FP64) {
    return;
  }
  PADDLE_ENFORCE(!framework::TensorContainsInf(tensor),
                 "Operator %s output Tensor %s contains Inf", op_type, name);
  PADDLE_ENFORCE(!framework::TensorContainsNAN(tensor),
                 "Operator %s output Tensor %s contains NAN", op_type, name);
}

void OperatorWithKernel::RuntimeInferShape(const Scope& scope,
                                           const platform::Place& place,
                                           const RuntimeContext& ctx) const {
  RuntimeInferShapeContext infer_shape_ctx(*this, scope, ctx);
  this->InferShape(&infer_shape_ctx);
}

std::vector<KernelConfig>* OperatorWithKernel::GetKernelConfig(
    const OpKernelType& key) const {
  auto config_iter = kernel_configs_map_.find(key);
  std::vector<KernelConfig>* kernel_configs = nullptr;
  if (config_iter != kernel_configs_map_.end()) {
    kernel_configs = &(config_iter->second);
  }
  return kernel_configs;
}

void OperatorWithKernel::RunImpl(const Scope& scope,
                                 const platform::Place& place) const {
  if (!HasAttr(kEnableCacheRuntimeContext)) {
    RuntimeContext ctx(Inputs(), Outputs(), scope);
    RunImpl(scope, place, &ctx);
  } else {
    const Scope* cur_scope = &scope;
    if (!runtime_ctx_ || pre_scope_ != cur_scope) {
      runtime_ctx_.reset(new RuntimeContext(Inputs(), Outputs(), scope));
      pre_scope_ = cur_scope;
    }
    RunImpl(scope, place, runtime_ctx_.get());
  }
}

void OperatorWithKernel::RunImpl(const Scope& scope,
                                 const platform::Place& place,
                                 RuntimeContext* runtime_ctx) const {
  platform::DeviceContextPool& pool = platform::DeviceContextPool::Instance();
  auto* dev_ctx = pool.Get(place);

<<<<<<< HEAD
  if (!kernel_type_) {
    ChooseKernel(ctx, scope, place);
=======
  // check if op[type] has kernel registered.
  auto& all_op_kernels = AllOpKernels();
  auto kernels_iter = all_op_kernels.find(type_);
  if (kernels_iter == all_op_kernels.end()) {
    PADDLE_THROW(
        "There are no kernels which are registered in the %s operator.", type_);
  }

  OpKernelMap& kernels = kernels_iter->second;

  auto expected_kernel_key = this->GetExpectedKernelType(
      ExecutionContext(*this, scope, *dev_ctx, *runtime_ctx, nullptr));
  VLOG(3) << "expected_kernel_key:" << expected_kernel_key;

  auto kernel_iter = kernels.find(expected_kernel_key);
#ifdef PADDLE_WITH_MKLDNN
  // workaround for missing MKLDNN kernel when FLAGS_use_mkldnn env var is set
  if (kernel_iter == kernels.end() &&
      expected_kernel_key.library_type_ == LibraryType::kMKLDNN) {
    VLOG(3) << "missing MKLDNN kernel: fallbacking to PLAIN one";
    expected_kernel_key.library_type_ = LibraryType::kPlain;
    expected_kernel_key.data_layout_ = DataLayout::kAnyLayout;
    kernel_iter = kernels.find(expected_kernel_key);
  }
#endif
  if (kernel_iter == kernels.end()) {
    PADDLE_THROW("op %s does not have kernel for %s", type_,
                 KernelTypeToString(expected_kernel_key));
>>>>>>> a5124ee0
  }

  std::vector<KernelConfig>* kernel_configs = GetKernelConfig(*kernel_type_);

  // do data transformScope &transfer_scope;
  std::vector<std::string> transfered_inplace_vars;
<<<<<<< HEAD
  auto* transfer_scope =
      PrepareData(scope, *kernel_type_, &transfered_inplace_vars, &ctx);
=======
  auto* transfer_scope = PrepareData(scope, expected_kernel_key,
                                     &transfered_inplace_vars, runtime_ctx);
>>>>>>> a5124ee0

  // exec scope is the scope that kernel actually executed on.
  const Scope& exec_scope =
      (transfer_scope == nullptr ? scope : *transfer_scope);

  if (!(kernel_type_->place_ == dev_ctx->GetPlace())) {
    dev_ctx = pool.Get(kernel_type_->place_);
  }

  if (!HasAttr(kAllKernelsMustComputeRuntimeShape)) {
    RuntimeInferShapeContext infer_shape_ctx(*this, exec_scope, *runtime_ctx);
    this->InferShape(&infer_shape_ctx);
  }
  // TODO(panyx0718): ExecutionContext should only depend on RuntimeContext
  // not Scope. Imperative mode only pass inputs and get outputs.
<<<<<<< HEAD
  (*kernel_func_)(
      ExecutionContext(*this, exec_scope, *dev_ctx, ctx, kernel_configs));
=======
  kernel_iter->second(ExecutionContext(*this, exec_scope, *dev_ctx,
                                       *runtime_ctx, kernel_configs));
>>>>>>> a5124ee0

  if (!transfered_inplace_vars.empty()) {
    // there is inplace variable has been transfered.
    TransferInplaceVarsBack(scope, transfered_inplace_vars, *transfer_scope);
  }

  /*For profiling/benchmark only*/
  if (FLAGS_benchmark) {
    dev_ctx->Wait();
  }

  if (FLAGS_check_nan_inf) {
    for (auto& vname : OutputVars(true)) {
      auto* var = exec_scope.FindVar(vname);
      if (var == nullptr) continue;
      if (var->IsType<framework::LoDTensor>()) {
        CheckTensorNANOrInf(type_, vname, var->Get<framework::LoDTensor>());
      } else if (var->IsType<framework::SelectedRows>()) {
        CheckTensorNANOrInf(type_, vname,
                            var->Get<framework::SelectedRows>().value());
      }
    }
  }
}

void OperatorWithKernel::ChooseKernel(const RuntimeContext& ctx,
                                      const Scope& scope,
                                      const platform::Place& place) const {
  platform::DeviceContextPool& pool = platform::DeviceContextPool::Instance();
  auto* dev_ctx = pool.Get(place);

  // check if op[type] has kernel registered.
  auto& all_op_kernels = AllOpKernels();
  auto kernels_iter = all_op_kernels.find(type_);
  if (kernels_iter == all_op_kernels.end()) {
    PADDLE_THROW(
        "There are no kernels which are registered in the %s operator.", type_);
  }

  OpKernelMap& kernels = kernels_iter->second;

  auto expected_kernel_key = this->GetExpectedKernelType(
      ExecutionContext(*this, scope, *dev_ctx, ctx, nullptr));
  VLOG(3) << "expected_kernel_key:" << expected_kernel_key;

  auto kernel_iter = kernels.find(expected_kernel_key);
#ifdef PADDLE_WITH_MKLDNN
  // workaround for missing MKLDNN kernel when FLAGS_use_mkldnn env var is set
  if (kernel_iter == kernels.end() &&
      expected_kernel_key.library_type_ == LibraryType::kMKLDNN) {
    VLOG(3) << "missing MKLDNN kernel: fallbacking to PLAIN one";
    expected_kernel_key.library_type_ = LibraryType::kPlain;
    expected_kernel_key.data_layout_ = DataLayout::kAnyLayout;
    kernel_iter = kernels.find(expected_kernel_key);
  }
#endif
  if (kernel_iter == kernels.end()) {
    PADDLE_THROW("op %s does not have kernel for %s", type_,
                 KernelTypeToString(expected_kernel_key));
  }

  kernel_type_.reset(new OpKernelType(expected_kernel_key));
  kernel_func_.reset(new OpKernelFunc(kernel_iter->second));
}

void OperatorWithKernel::TransferInplaceVarsBack(
    const Scope& scope, const std::vector<std::string>& inplace_vars,
    const Scope& transfer_scope) const {
  for (auto& var_name : inplace_vars) {
    VLOG(3) << "share inplace var " + var_name + " back to it's original scope";
    auto* origin_var = scope.FindVar(var_name);
    PADDLE_ENFORCE_NOT_NULL(origin_var, "The var[%s] should not be nullptr.",
                            var_name);
    auto* original_tensor =
        GetMutableLoDTensorOrSelectedRowsValueFromVar(origin_var);
    auto* var = transfer_scope.FindVar(var_name);
    PADDLE_ENFORCE_NOT_NULL(var, "The var[%s] should not be nullptr.",
                            var_name);
    auto* transformed_tensor = GetLoDTensorOrSelectedRowsValueFromVar(*var);
    original_tensor->ShareDataWith(*transformed_tensor);
  }
}

Scope* OperatorWithKernel::PrepareData(
    const Scope& scope, const OpKernelType& expected_kernel_key,
    std::vector<std::string>* transfered_inplace_vars,
    RuntimeContext* ctx) const {
  Scope* new_scope = nullptr;
  for (auto& var_name_item : Inputs()) {
    std::vector<Variable*>& input_vars = ctx->inputs[var_name_item.first];

    for (size_t i = 0; i < var_name_item.second.size(); ++i) {
      auto& var_name = var_name_item.second[i];
      auto* var = input_vars[i];

      // Only tensor can be tranfer to another device.
      if (var == nullptr || !VarIsTensor(*var)) {
        continue;
      }

      auto* tensor_in = GetLoDTensorOrSelectedRowsValueFromVar(*var);
      if (!tensor_in->IsInitialized()) {
        continue;
      }

      auto kernel_type_for_var = GetKernelTypeForVar(
          var_name_item.first, *tensor_in, expected_kernel_key);

      if (!NeedTransform(kernel_type_for_var, expected_kernel_key)) {
        continue;
      }

      auto out_var_names = OutputVars(true);
      if (std::find(out_var_names.begin(), out_var_names.end(), var_name) !=
          out_var_names.end()) {
        transfered_inplace_vars->emplace_back(var_name);
      }

      VLOG(3) << "Transform Variable " << var_name << " from "
              << kernel_type_for_var << " to " << expected_kernel_key;

      // In the inference scenerio, the scopes will be reused across the
      // batches, so the `new_scope` here will result in GPU memroy explosion
      // over the  running of operators.
      // We use a thread_local cache to fix that issue, the key in the cache is
      // the combination of the `scope` argument, from_kernel_type,
      // target_kernel_type.
      // Have a discussion with @Superjomn or the inference developers if some
      // changes on this logic for this macro might not tested on the other
      // scenerios.
      // If this op is not called by an Executor or ParallelExecutor, it should
      // called by a NaiveExecutor, the NaiveExecutor will cache the scopes and
      // variables, that behavior a lot different.
      if (!run_by_executor_) {
        new_scope = TryCreateTransferScope(kernel_type_for_var,
                                           expected_kernel_key, &scope);
      }
      if (!new_scope) {
        new_scope = &scope.NewScope();
      }

      auto* trans_var = new_scope->Var(var_name);
      input_vars[i] = trans_var;

      Tensor out;
      TransformData(expected_kernel_key, kernel_type_for_var, *tensor_in, &out);
      SetTensorToVariable(*var, out, trans_var);
    }
  }

  return new_scope;
}

proto::VarType::Type OperatorWithKernel::IndicateDataType(
    const ExecutionContext& ctx) const {
  proto::VarType::Type dafault_data_type =
      static_cast<proto::VarType::Type>(-1);
  proto::VarType::Type data_type = dafault_data_type;
  for (auto& input : this->inputs_) {
    const std::vector<const Variable*> vars = ctx.MultiInputVar(input.first);
    for (size_t i = 0; i < vars.size(); ++i) {
      const Variable* var = vars[i];
      if (var != nullptr) {
        const Tensor* t = nullptr;
        if (var->IsType<Tensor>()) {
          t = &var->Get<Tensor>();
        } else if (var->IsType<LoDTensor>()) {
          t = &var->Get<LoDTensor>();
        } else if (var->IsType<SelectedRows>()) {
          t = &(var->Get<SelectedRows>().value());
        }
        if (t != nullptr) {
          PADDLE_ENFORCE(t->IsInitialized(), "Input %s(%lu)is not initialized",
                         input.first, i);
          proto::VarType::Type tmp = t->type();
          PADDLE_ENFORCE(
              tmp == data_type || data_type == dafault_data_type,
              "DataType of Paddle Op %s must be the same. Get (%d) != (%d)",
              Type(), DataTypeToString(data_type), DataTypeToString(tmp));
          data_type = tmp;
        }
      }
    }
  }
  PADDLE_ENFORCE(data_type != dafault_data_type,
                 "DataType should be indicated by input");
  return data_type;
}

OpKernelType OperatorWithKernel::GetExpectedKernelType(
    const ExecutionContext& ctx) const {
  return OpKernelType(IndicateDataType(ctx), ctx.GetPlace());
}

OpKernelType OperatorWithKernel::GetKernelTypeForVar(
    const std::string& var_name, const Tensor& tensor,
    const OpKernelType& expected_kernel_type) const {
  return OpKernelType(expected_kernel_type.data_type_, tensor.place(),
                      tensor.layout());
}

}  // namespace framework
}  // namespace paddle<|MERGE_RESOLUTION|>--- conflicted
+++ resolved
@@ -895,52 +895,16 @@
   platform::DeviceContextPool& pool = platform::DeviceContextPool::Instance();
   auto* dev_ctx = pool.Get(place);
 
-<<<<<<< HEAD
   if (!kernel_type_) {
-    ChooseKernel(ctx, scope, place);
-=======
-  // check if op[type] has kernel registered.
-  auto& all_op_kernels = AllOpKernels();
-  auto kernels_iter = all_op_kernels.find(type_);
-  if (kernels_iter == all_op_kernels.end()) {
-    PADDLE_THROW(
-        "There are no kernels which are registered in the %s operator.", type_);
-  }
-
-  OpKernelMap& kernels = kernels_iter->second;
-
-  auto expected_kernel_key = this->GetExpectedKernelType(
-      ExecutionContext(*this, scope, *dev_ctx, *runtime_ctx, nullptr));
-  VLOG(3) << "expected_kernel_key:" << expected_kernel_key;
-
-  auto kernel_iter = kernels.find(expected_kernel_key);
-#ifdef PADDLE_WITH_MKLDNN
-  // workaround for missing MKLDNN kernel when FLAGS_use_mkldnn env var is set
-  if (kernel_iter == kernels.end() &&
-      expected_kernel_key.library_type_ == LibraryType::kMKLDNN) {
-    VLOG(3) << "missing MKLDNN kernel: fallbacking to PLAIN one";
-    expected_kernel_key.library_type_ = LibraryType::kPlain;
-    expected_kernel_key.data_layout_ = DataLayout::kAnyLayout;
-    kernel_iter = kernels.find(expected_kernel_key);
-  }
-#endif
-  if (kernel_iter == kernels.end()) {
-    PADDLE_THROW("op %s does not have kernel for %s", type_,
-                 KernelTypeToString(expected_kernel_key));
->>>>>>> a5124ee0
+    ChooseKernel(*runtime_ctx, scope, place);
   }
 
   std::vector<KernelConfig>* kernel_configs = GetKernelConfig(*kernel_type_);
 
   // do data transformScope &transfer_scope;
   std::vector<std::string> transfered_inplace_vars;
-<<<<<<< HEAD
   auto* transfer_scope =
-      PrepareData(scope, *kernel_type_, &transfered_inplace_vars, &ctx);
-=======
-  auto* transfer_scope = PrepareData(scope, expected_kernel_key,
-                                     &transfered_inplace_vars, runtime_ctx);
->>>>>>> a5124ee0
+      PrepareData(scope, *kernel_type_, &transfered_inplace_vars, runtime_ctx);
 
   // exec scope is the scope that kernel actually executed on.
   const Scope& exec_scope =
@@ -956,13 +920,8 @@
   }
   // TODO(panyx0718): ExecutionContext should only depend on RuntimeContext
   // not Scope. Imperative mode only pass inputs and get outputs.
-<<<<<<< HEAD
-  (*kernel_func_)(
-      ExecutionContext(*this, exec_scope, *dev_ctx, ctx, kernel_configs));
-=======
-  kernel_iter->second(ExecutionContext(*this, exec_scope, *dev_ctx,
-                                       *runtime_ctx, kernel_configs));
->>>>>>> a5124ee0
+  (*kernel_func_)(ExecutionContext(*this, exec_scope, *dev_ctx, *runtime_ctx,
+                                   kernel_configs));
 
   if (!transfered_inplace_vars.empty()) {
     // there is inplace variable has been transfered.
