// Copyright (c) 2018 PaddlePaddle Authors. All Rights Reserved.
//
// Licensed under the Apache License, Version 2.0 (the "License");
// you may not use this file except in compliance with the License.
// You may obtain a copy of the License at
//
//     http://www.apache.org/licenses/LICENSE-2.0
//
// Unless required by applicable law or agreed to in writing, software
// distributed under the License is distributed on an "AS IS" BASIS,
// WITHOUT WARRANTIES OR CONDITIONS OF ANY KIND, either express or implied.
// See the License for the specific language governing permissions and
// limitations under the License.

#include "paddle/fluid/framework/details/scope_buffered_ssa_graph_executor.h"
#include <stdexcept>
#include <string>
#include <vector>
#include "paddle/fluid/framework/variable_helper.h"
#include "paddle/fluid/platform/profiler.h"

namespace paddle {
namespace framework {
namespace details {
ScopeBufferedSSAGraphExecutor::ScopeBufferedSSAGraphExecutor(
    ExecutionStrategy strategy, std::vector<Scope *> local_scopes,
    std::vector<VariableInfo> var_infos, std::vector<platform::Place> places,
    std::unique_ptr<SSAGraphExecutor> &&underlying_executor)
    : strategy_(std::move(strategy)),
      underlying_executor_(std::move(underlying_executor)),
      local_scopes_(std::move(local_scopes)),
      var_infos_(std::move(var_infos)),
      places_(std::move(places)) {}

FeedFetchList ScopeBufferedSSAGraphExecutor::Run(
    const std::vector<std::string> &fetch_tensors) {
  if (drop_scope_counter_ == 0) {
    // Create local scopes.
    for (auto it = local_scopes_.rbegin(); it != local_scopes_.rend(); ++it) {
      auto &scope = *it;
      Scope &local_scope = scope->NewScope();
      *scope->Var(details::kLocalExecScopeName)->GetMutable<Scope *>() =
          &local_scope;
      for (auto &info : var_infos_) {
        if (scope->FindVar(info.name_) != nullptr) {
          continue;
        }
        if (info.persistable_) {  // Persistable
          InitializeVariable(scope->Var(info.name_), info.type_);
        } else {
          InitializeVariable(local_scope.Var(info.name_), info.type_);
        }
      }
    }
  }
  std::vector<framework::LoDTensor> fetch_data;
  std::exception_ptr eptr = nullptr;
  try {
    fetch_data = underlying_executor_->Run(fetch_tensors);
  } catch (...) {
    eptr = std::current_exception();
  }

  platform::RecordEvent e("ScopeBufferedSSAGraphExecutorAfterRun", nullptr);
  drop_scope_counter_ += 1;

<<<<<<< HEAD
#ifdef PADDLE_WITH_CUDA
  const std::string gc_name = "garbage_collector";
  DeviceGarbageCollectorMap *gc = nullptr;
  // FIXME(Yancey1989): need to fix gc failed on parallel graph mode
  if (strategy_.type_ != ExecutionStrategy::kParallelGraph) {
    gc = Graph().Has(gc_name)
             ? &(Graph().Get<DeviceGarbageCollectorMap>(gc_name))
             : nullptr;
  }
#endif

=======
>>>>>>> 1b564bc4
  if (!fetch_tensors.empty() ||
      drop_scope_counter_ == strategy_.num_iteration_per_drop_scope_) {
    drop_scope_counter_ = 0;
    // Wait All computational streams
    for (auto p : places_) {
      platform::DeviceContextPool::Instance().Get(p)->Wait();
    }
    for (auto &scope : local_scopes_) {
      auto &local_scope =
          *scope->Var(details::kLocalExecScopeName)->GetMutable<Scope *>();
      scope->DeleteScope(local_scope);
    }
  }
  if (eptr) {
    std::rethrow_exception(eptr);
  } else {
    return fetch_data;
  }
}
}  // namespace details
}  // namespace framework
}  // namespace paddle<|MERGE_RESOLUTION|>--- conflicted
+++ resolved
@@ -64,20 +64,6 @@
   platform::RecordEvent e("ScopeBufferedSSAGraphExecutorAfterRun", nullptr);
   drop_scope_counter_ += 1;
 
-<<<<<<< HEAD
-#ifdef PADDLE_WITH_CUDA
-  const std::string gc_name = "garbage_collector";
-  DeviceGarbageCollectorMap *gc = nullptr;
-  // FIXME(Yancey1989): need to fix gc failed on parallel graph mode
-  if (strategy_.type_ != ExecutionStrategy::kParallelGraph) {
-    gc = Graph().Has(gc_name)
-             ? &(Graph().Get<DeviceGarbageCollectorMap>(gc_name))
-             : nullptr;
-  }
-#endif
-
-=======
->>>>>>> 1b564bc4
   if (!fetch_tensors.empty() ||
       drop_scope_counter_ == strategy_.num_iteration_per_drop_scope_) {
     drop_scope_counter_ = 0;
