--- conflicted
+++ resolved
@@ -20,7 +20,6 @@
 namespace paddle {
 namespace framework {
 
-<<<<<<< HEAD
 std::shared_ptr<PlainNet> AddBackwardOp(std::shared_ptr<PlainNet> ForwardOps) {
   // NetPtr->reset(new PlainNet);
   // NetPtr grad_ops = new PlainNet;
@@ -34,13 +33,9 @@
   return grad_ops;
 }
 
-void PlainNet::CompleteAddOp() {
-=======
 void PlainNet::CompleteAddOp(bool calc) {
   add_op_done_ = true;
   if (!calc) return;
-
->>>>>>> e8304bd9
   std::unordered_set<std::string> input_set;
   std::unordered_set<std::string> output_set;
   std::unordered_set<std::string> temp_output;
