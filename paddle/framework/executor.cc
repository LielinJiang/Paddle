--- conflicted
+++ resolved
@@ -21,172 +21,6 @@
 namespace paddle {
 namespace framework {
 
-<<<<<<< HEAD
-// using std::unique_ptr<OperatorBase> op_ptr;
-
-class LinearListView;
-class GraphView;
-
-// Immutable view of a ProgramDesc organized for efficient execution.
-class ProgramDescView {
- public:
-  virtual ~ProgramDescView() {}
-  virtual void Initialize(const ProgramDesc*) = 0;
-  static ProgramDescView* Create(bool is_linear);
-};
-
-class LinearListView : public ProgramDescView {
- public:
-  void Initialize(const ProgramDesc*) override;
-
- private:
-  std::vector<std::unique_ptr<OperatorBase>> ops_;
-};
-
-class GraphView : public ProgramDescView {
- public:
-  void Initialize(const ProgramDesc*) override;
-};
-
-ProgramDescView* ProgramDescView::Create(bool is_linear) {
-  if (is_linear) {
-    return new LinearListView();
-  } else {
-    return new GraphView();
-  }
-}
-
-void LinearListView::Initialize(const ProgramDesc* pdesc) {
-  // get a LinearView of ProgramDesc
-  for (auto& block_desc : pdesc->blocks()) {
-    for (auto& op_desc : block_desc.ops()) {
-      ops_.emplace_back(OpRegistry::CreateOp(op_desc));
-    }
-  }
-}
-
-void GraphView::Initialize(const ProgramDesc* pdesc) {
-  // get a GraphView of ProgramDesc
-}
-
-struct Device {
-  platform::CPUDeviceContext* cpu_device_context;
-#ifndef PADDLE_ONLY_CPU
-  platform::CUDADeviceContext* cuda_device_context;
-#endif
-
-#ifndef PADDLE_ONLY_CPU
-  Device(platform::CPUDeviceContext* cpu, platform::CUDADeviceContext* gpu)
-      : cpu_device_context(cpu), cuda_device_context(gpu) {}
-#else
-  explicit Device(platform::CPUDeviceContext* cpu) : cpu_device_context(cpu) {}
-#endif
-};
-
-class ExecutorImpl : public Executor {
- public:
-  ExecutorImpl(Scope* scope, const Device* device, const ProgramDesc* pdesc,
-               bool is_linear)
-      : scope_(scope),
-        device_(device),
-        program_desc_(pdesc),
-        view_(ProgramDescView::Create(is_linear)) {}
-
-  virtual ~ExecutorImpl() {
-    if (view_) delete view_;
-  }
-
-  void Run() override;
-
-  void Initialize();
-
- private:
-  Scope* scope_;
-  const Device* device_;
-  const ProgramDesc* program_desc_;
-  ProgramDescView* view_;
-};
-
-template <typename T, typename... Args>
-std::unique_ptr<T> make_unique(Args&&... args) {
-  return std::unique_ptr<T>(new T(std::forward<Args>(args)...));
-}
-
-platform::CPUDeviceContext* GetCPUDeviceContext(
-    const platform::CPUPlace& place) {
-  static std::unique_ptr<platform::CPUDeviceContext> g_cpu_device_context =
-      make_unique<platform::CPUDeviceContext>(place);
-  return g_cpu_device_context.get();
-}
-
-#ifndef PADDLE_ONLY_CPU
-platform::CUDADeviceContext* GetCUDADeviceContext(
-    const platform::GPUPlace& place) {
-  static std::unique_ptr<platform::CUDADeviceContext> g_cuda_device_context =
-      make_unique<platform::CUDADeviceContext>(place);
-  return g_cuda_device_context.get();
-}
-#endif
-
-Device* GetDevice(const platform::Place& place) {
-  platform::CPUPlace cpu_place;
-#ifndef PADDLE_ONLY_CPU
-  if (platform::is_gpu_place(place)) {
-    platform::GPUPlace gpu_place = boost::get<platform::GPUPlace>(place);
-    static std::unique_ptr<Device> g_device = make_unique<Device>(
-        GetCPUDeviceContext(cpu_place), GetCUDADeviceContext(gpu_place));
-    return g_device.get();
-  } else {
-    static std::unique_ptr<Device> g_device =
-        make_unique<Device>(GetCPUDeviceContext(cpu_place), nullptr);
-    return g_device.get();
-  }
-#else
-  static std::unique_ptr<Device> g_device =
-      make_unique<Device>(GetCPUDeviceContext(cpu_place));
-  return g_device.get();
-#endif
-}
-
-framework::Scope* GetScope() {
-  static std::unique_ptr<framework::Scope> g_scope =
-      make_unique<framework::Scope>();
-  return g_scope.get();
-}
-
-Executor* NewLocalExecutor(const platform::Place& place,
-                           const ProgramDesc& pdesc, bool is_linear) {
-  return new ExecutorImpl(GetScope(), GetDevice(place), &pdesc, is_linear);
-}
-
-void ExecutorImpl::Run() {
-  // TODO(tonyyang-svail): only runs the first block
-  auto& block = program_desc_->blocks(0);
-
-  for (auto& var : block.vars()) {
-    scope_->NewVar(var.name());
-  }
-
-  // std::vector<op_ptr> ops;
-  for (auto& op_desc : block.ops()) {
-    auto op = framework::OpRegistry::CreateOp(op_desc);
-    op->InferShape(device_->cpu_device_context);
-    op->Compute();
-  }
-
-  // TODO(tonyyang-svail): need to test gpu device
-  //   device_->cpu_device_context->Wait();
-  // #ifndef PADDLE_ONLY_CPU
-  //   if (device_->cuda_device_context) {
-  //     device_->cuda_device_context->Wait();
-  //   }
-  // #endif
-}
-
-void ExecutorImpl::Initialize() {
-  // Initialize the ProgramDescView
-  view_->Initialize(program_desc_);
-=======
 Executor::Executor(const std::vector<platform::Place>& places) {
   devices_.resize(places.size());
   for (size_t i = 0; i < places.size(); i++) {
@@ -207,7 +41,6 @@
     }
 #endif
   }
->>>>>>> 023ed5eb
 }
 
 }  // namespace framework
