--- conflicted
+++ resolved
@@ -25,17 +25,8 @@
         "${CBLAS_INSTALL_DIR}/lib/${CMAKE_STATIC_LIBRARY_PREFIX}openblas${CMAKE_STATIC_LIBRARY_SUFFIX}"
         CACHE FILEPATH "openblas library." FORCE)
 
-<<<<<<< HEAD
     SET(OPENBLAS_CC "${CMAKE_C_COMPILER}")
-=======
-    IF(APPLE)
-        SET(OPENBLAS_CC "${CMAKE_C_COMPILER} -isysroot ${CMAKE_OSX_SYSROOT}")
-        SET(COMMON_ARGS CC=${OPENBLAS_CC} NO_SHARED=1 NO_LAPACK=1 libs)
-    ELSE()
-        SET(COMMON_ARGS CC=${CMAKE_C_COMPILER} NO_SHARED=1 NO_LAPACK=1 libs)
-    ENDIF()
 
->>>>>>> c1feb27f
     IF(CMAKE_CROSSCOMPILING)
         SET(OPTIONAL_ARGS HOSTCC=${HOST_C_COMPILER})
         GET_FILENAME_COMPONENT(CROSS_SUFFIX ${CMAKE_C_COMPILER} DIRECTORY)
@@ -62,15 +53,13 @@
             ENDIF()
         ELSEIF(RPI)
             # use hardfp
-<<<<<<< HEAD
-            SET(OPENBLAS_COMMIT "v0.2.19")
+            SET(OPENBLAS_COMMIT "v0.2.20")
             SET(OPTIONAL_ARGS ${OPTIONAL_ARGS} TARGET=ARMV7 USE_THREAD=0)
-=======
-            SET(OPENBLAS_COMMIT "v0.2.20")
-            SET(OPTIONAL_ARGS HOSTCC=${HOST_C_COMPILER} TARGET=ARMV7 USE_THREAD=0)
->>>>>>> c1feb27f
         ENDIF()
     ELSE()
+        IF(APPLE)
+            SET(OPENBLAS_CC "${CMAKE_C_COMPILER} -isysroot ${CMAKE_OSX_SYSROOT}")
+        ENDIF()
         SET(OPENBLAS_COMMIT "v0.2.20")
         SET(OPTIONAL_ARGS "")
         IF(CMAKE_SYSTEM_PROCESSOR MATCHES "^x86(_64)?$")
